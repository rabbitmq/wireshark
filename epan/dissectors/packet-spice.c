/* packet-spice.c
 * Routines for Spice protocol dissection
 * Copyright 2011, Yaniv Kaul <ykaul@redhat.com>
 *
 * $Id$
 *
 * Wireshark - Network traffic analyzer
 * By Gerald Combs <gerald@wireshark.org>
 * Copyright 1998 Gerald Combs
 *
 * This program is free software; you can redistribute it and/or
 * modify it under the terms of the GNU General Public License
 * as published by the Free Software Foundation; either version 2
 * of the License, or (at your option) any later version.
 *
 * This program is distributed in the hope that it will be useful,
 * but WITHOUT ANY WARRANTY; without even the implied warranty of
 * MERCHANTABILITY or FITNESS FOR A PARTICULAR PURPOSE.  See the
 * GNU General Public License for more details.
 *
 * You should have received a copy of the GNU General Public License
 * along with this program; if not, write to the Free Software
 * Foundation, Inc., 51 Franklin Street, Fifth Floor, Boston, MA 02110-1301 USA.
 *
 * This code is based on the protocol specification:
 *   http://www.spice-space.org/docs/spice_protocol.pdf
 *   and the source - git://cgit.freedesktop.org/spice/spice-protocol
 */

#include "config.h"

#include <glib.h>

#include <epan/packet.h>
#include <epan/conversation.h>
#include <epan/emem.h>

#define SPICE_MAGIC 0x52454451 /* = "REDQ" */

#define SPICE_VERSION_MAJOR_1 1
#define SPICE_VERSION_MINOR_0 0
#define SPICE_VERSION_MAJOR_UNSTABLE 0xfffe
#define SPICE_VERSION_MINOR_UNSTABLE 0xffff

#define SPICE_TICKET_PUBKEY_BYTES 162

#define SPICE_ALIGN(a, size) (((a) + ((size) - 1)) & ~((size) - 1))

typedef enum {
    SPICE_LINK_CLIENT,
    SPICE_LINK_SERVER,

    SPICE_TICKET_CLIENT,
    SPICE_TICKET_SERVER,

    SPICE_CLIENT_AUTH_SELECT,
    SPICE_SASL_INIT_FROM_SERVER,
    SPICE_SASL_START_TO_SERVER,
    SPICE_SASL_START_FROM_SERVER,
    SPICE_SASL_START_FROM_SERVER_CONT,
    SPICE_SASL_STEP_TO_SERVER,
    SPICE_SASL_STEP_FROM_SERVER,
    SPICE_SASL_STEP_FROM_SERVER_CONT,
    SPICE_SASL_DATA,
    SPICE_DATA
} spice_session_state_e;

static dissector_handle_t spice_handle;

#define SPICE_CHANNEL_NONE      0
#define SPICE_CHANNEL_MAIN      1
#define SPICE_CHANNEL_DISPLAY   2
#define SPICE_CHANNEL_INPUTS    3
#define SPICE_CHANNEL_CURSOR    4
#define SPICE_CHANNEL_PLAYBACK  5
#define SPICE_CHANNEL_RECORD    6
#define SPICE_CHANNEL_TUNNEL    7
#define SPICE_CHANNEL_SMARTCARD 8

static const value_string channel_types_vs[] = {
    { SPICE_CHANNEL_NONE,      "Invalid" },
    { SPICE_CHANNEL_MAIN,      "Main" },
    { SPICE_CHANNEL_DISPLAY,   "Display" },
    { SPICE_CHANNEL_INPUTS,    "Inputs" },
    { SPICE_CHANNEL_CURSOR,    "Cursor" },
    { SPICE_CHANNEL_PLAYBACK,  "Playback" },
    { SPICE_CHANNEL_RECORD,    "Record" },
    { SPICE_CHANNEL_TUNNEL,    "Tunnel" },
    { SPICE_CHANNEL_SMARTCARD, "Smart Card" },
    { 0,  NULL }
};

/* common server messages */
#define SPICE_MIGRATE             1
#define SPICE_MIGRATE_DATA        2
#define SPICE_SET_ACK             3
#define SPICE_PING                4
#define SPICE_WAIT_FOR_CHANNELS   5
#define SPICE_DISCONNECTING       6
#define SPICE_NOTIFY              7

/* common client messages */

#define SPICEC_ACK_SYNC           1
#define SPICEC_ACK                2
#define SPICEC_PONG               3
#define SPICEC_MIGRATE_FLUSH_MARK 4
#define SPICEC_MIGRATE_DATA       5
#define SPICEC_DISCONNECTING      6

#define SPICE_FIRST_AVAIL_MESSAGE 101

static const value_string common_server_message_types[] = {
    { SPICE_MIGRATE,             "Server MIGRATE" },
    { SPICE_MIGRATE_DATA,        "Server MIGRATE_DATA" },
    { SPICE_SET_ACK,             "Server SET_ACK" },
    { SPICE_PING,                "Server PING" },
    { SPICE_WAIT_FOR_CHANNELS,   "Server WAIT_FOR_CHANNELS" },
    { SPICE_DISCONNECTING,       "Server DISCONNECTING" },
    { SPICE_NOTIFY,              "Server NOTIFY" },
    { 0, NULL }
};

static const value_string common_client_message_types[] = {
    { SPICEC_ACK_SYNC,           "Client ACK_SYNC" },
    { SPICEC_ACK,                "Client ACK" },
    { SPICEC_PONG,               "Client PONG" },
    { SPICEC_MIGRATE_FLUSH_MARK, "Client MIGRATE_FLUSH_MARK" },
    { SPICEC_MIGRATE_DATA,       "Client MIGRATE_DATA" },
    { SPICEC_DISCONNECTING,      "Client DISCONNECTING" },
    { 0, NULL }
};

#define sizeof_SpiceLinkHeader  16
#define sizeof_SpiceDataHeader  18
#define sizeof_SpiceMiniDataHeader  6

/* playback server channel messages */
#define SPICE_PLAYBACK_DATA    101
#define SPICE_PLAYBACK_MODE    102
#define SPICE_PLAYBACK_START   103
#define SPICE_PLAYBACK_STOP    104
#define SPICE_PLAYBACK_VOLUME  105
#define SPICE_PLAYBACK_MUTE    106

static const value_string playback_server_message_types[] = {
    { SPICE_PLAYBACK_DATA,       "Server PLAYBACK_DATA" },
    { SPICE_PLAYBACK_MODE,       "Server PLAYBACK_MODE" },
    { SPICE_PLAYBACK_START,      "Server PLAYBACK_START" },
    { SPICE_PLAYBACK_STOP,       "Server PLAYBACK_STOP" },
    { SPICE_PLAYBACK_VOLUME,     "Server PLAYBACK_VOLUME" },
    { SPICE_PLAYBACK_MUTE,       "Server PLAYBACK_MUTE" },
    { 0, NULL }
};

#define SPICE_AUDIO_DATA_MODE_INVALID 0
#define SPICE_AUDIO_DATA_MODE_RAW 1
#define SPICE_AUDIO_DATA_MODE_CELT_0_5_1 2
static const value_string playback_mode_vals[] = {
    { SPICE_AUDIO_DATA_MODE_INVALID,    "INVALID" },
    { SPICE_AUDIO_DATA_MODE_RAW,        "RAW" },
    { SPICE_AUDIO_DATA_MODE_CELT_0_5_1, "CELT_0_5_1" },
    { 0, NULL }
};

#define SPICE_PLAYBACK_CAP_CELT_0_5_1 0
#define SPICE_PLAYBACK_CAP_VOLUME 1

#define SPICE_PLAYBACK_CAP_CELT_0_5_1_MASK (1 << SPICE_PLAYBACK_CAP_CELT_0_5_1)
#define SPICE_PLAYBACK_CAP_VOLUME_MASK     (1 << SPICE_PLAYBACK_CAP_VOLUME) /* 0x2 */

/* main channel */

#define SPICE_MAIN_CAP_SEMI_SEAMLESS_MIGRATE  0
#define SPICE_MAIN_CAP_VM_NAME_UUID           1
#define SPICE_MAIN_CAP_AGENT_CONNECTED_TOKENS 2
#define SPICE_MAIN_CAP_SEAMLESS_MIGRATE       3

#define SPICE_MAIN_CAP_SEMI_SEAMLESS_MIGRATE_MASK (1 << SPICE_MAIN_CAP_SEMI_SEAMLESS_MIGRATE)
#define SPICE_MAIN_CAP_VM_NAME_UUID_MASK (1 << SPICE_MAIN_CAP_VM_NAME_UUID)
#define SPICE_MAIN_CAP_AGENT_CONNECTED_TOKENS_MASK (1 << SPICE_MAIN_CAP_AGENT_CONNECTED_TOKENS)
#define SPICE_MAIN_CAP_SEAMLESS_MIGRATE_MASK (1 << SPICE_MAIN_CAP_SEAMLESS_MIGRATE)

/* main channel server messages */
#define SPICE_MAIN_MIGRATE_BEGIN        101
#define SPICE_MAIN_MIGRATE_CANCEL       102
#define SPICE_MAIN_INIT                 103
#define SPICE_MAIN_CHANNELS_LIST        104
#define SPICE_MAIN_MOUSE_MODE           105
#define SPICE_MAIN_MULTI_MEDIA_TIME     106
#define SPICE_MAIN_AGENT_CONNECTED      107
#define SPICE_MAIN_AGENT_DISCONNECTED   108
#define SPICE_MAIN_AGENT_DATA           109
#define SPICE_MAIN_AGENT_TOKEN          110
#define SPICE_MAIN_MIGRATE_SWITCH_HOST  111
#define SPICE_MAIN_MIGRATE_END          112
#define SPICE_MAIN_NAME                 113
#define SPICE_MAIN_UUID                 114

static const value_string main_server_message_types[] = {
    { SPICE_MAIN_MIGRATE_BEGIN,       "Server MIGRATE_BEGIN" },
    { SPICE_MAIN_MIGRATE_CANCEL,      "Server MIGRATE_CANCEL" },
    { SPICE_MAIN_INIT,                "Server INIT" },
    { SPICE_MAIN_CHANNELS_LIST,       "Server CHANNELS_LIST" },
    { SPICE_MAIN_MOUSE_MODE,          "Server MOUSE_MODE" },
    { SPICE_MAIN_MULTI_MEDIA_TIME,    "Server MULTI_MEDIA_TIME" },
    { SPICE_MAIN_AGENT_CONNECTED,     "Server AGENT_CONNECTED" },
    { SPICE_MAIN_AGENT_DISCONNECTED,  "Server AGENT_DISCONNECTED" },
    { SPICE_MAIN_AGENT_DATA,          "Server AGENT_DATA" },
    { SPICE_MAIN_AGENT_TOKEN,         "Server AGENT_TOKEN" },
    { SPICE_MAIN_MIGRATE_SWITCH_HOST, "Server MIGRATE_SWITCH_HOST" },
    { SPICE_MAIN_MIGRATE_END,         "Server MIGRATE_END" },
    { SPICE_MAIN_NAME,                "Server VM_NAME" },
    { SPICE_MAIN_UUID,                "Server VM_UUID" },
    { 0, NULL }
};

/* main channel client messages */
#define SPICEC_MAIN_RESERVED            101
#define SPICEC_MAIN_MIGRATE_READY       102
#define SPICEC_MAIN_MIGRATE_ERROR       103
#define SPICEC_MAIN_ATTACH_CHANNELS     104
#define SPICEC_MAIN_MOUSE_MODE_REQUEST  105
#define SPICEC_MAIN_AGENT_START         106
#define SPICEC_MAIN_AGENT_DATA          107
#define SPICEC_MAIN_AGENT_TOKEN         108

static const value_string main_client_message_types[] = {
    { SPICEC_MAIN_RESERVED,           "Client RESERVED" },
    { SPICEC_MAIN_MIGRATE_READY,      "Client MIGRATE_READY" },
    { SPICEC_MAIN_MIGRATE_ERROR,      "Client MIGRATE_ERROR" },
    { SPICEC_MAIN_ATTACH_CHANNELS,    "Client ATTACH_CHANNELS" },
    { SPICEC_MAIN_MOUSE_MODE_REQUEST, "Client MOUSE_MODE_REQUEST" },
    { SPICEC_MAIN_AGENT_START,        "Client AGENT_START" },
    { SPICEC_MAIN_AGENT_DATA,         "Client AGENT_DATA" },
    { SPICEC_MAIN_AGENT_TOKEN,        "Client AGENT_TOKEN" },
    { 0, NULL }
};

#define VD_AGENT_MOUSE_STATE            1
#define VD_AGENT_MONITORS_CONFIG        2
#define VD_AGENT_REPLY                  3
#define VD_AGENT_CLIPBOARD              4
#define VD_AGENT_DISPLAY_CONFIG         5
#define VD_AGENT_ANNOUNCE_CAPABILITIES  6
#define VD_AGENT_CLIPBOARD_GRAB         7
#define VD_AGENT_CLIPBOARD_REQUEST      8
#define VD_AGENT_CLIPBOARD_RELEASE      9

static const value_string agent_message_type[] = {
    { VD_AGENT_MOUSE_STATE,           "VD_AGENT_MOUSE_STATE" },
    { VD_AGENT_MONITORS_CONFIG,       "VD_AGENT_MONITORS_CONFIG" },
    { VD_AGENT_REPLY,                 "VD_AGENT_REPLY" },
    { VD_AGENT_CLIPBOARD,             "VD_AGENT_CLIPBOARD" },
    { VD_AGENT_DISPLAY_CONFIG,        "VD_AGENT_DISPLAY_CONFIG" },
    { VD_AGENT_ANNOUNCE_CAPABILITIES, "VD_AGENT_ANNOUNCE_CAPABILITIES" },
    { VD_AGENT_CLIPBOARD_GRAB,        "VD_AGENT_CLIPBOARD_GRAB" },
    { VD_AGENT_CLIPBOARD_REQUEST,     "VD_AGENT_CLIPBOARD_REQUEST" },
    { VD_AGENT_CLIPBOARD_RELEASE,     "VD_AGENT_CLIPBOARD_RELEASE" },
    { 0, NULL }
};

#define VD_AGENT_CLIPBOARD_NONE         0
#define VD_AGENT_CLIPBOARD_UTF8_TEXT    1
#define VD_AGENT_CLIPBOARD_IMAGE_PNG    2
#define VD_AGENT_CLIPBOARD_IMAGE_BMP    3
#define VD_AGENT_CLIPBOARD_IMAGE_TIFF   4
#define VD_AGENT_CLIPBOARD_IMAGE_JPG    5

static const value_string agent_clipboard_type[] = {
    { VD_AGENT_CLIPBOARD_NONE,      "NONE" },
    { VD_AGENT_CLIPBOARD_UTF8_TEXT, "UTF8_TEXT" },
    { VD_AGENT_CLIPBOARD_IMAGE_PNG, "IMAGE_PNG" },
    { VD_AGENT_CLIPBOARD_IMAGE_BMP, "IMAGE_BMP" },
    { VD_AGENT_CLIPBOARD_IMAGE_TIFF,"IMAGE_TIFF" },
    { VD_AGENT_CLIPBOARD_IMAGE_JPG, "IMAGE_JPG" },
    { 0, NULL }
};
/* record channel */
/* record channel server messages */
#define SPICE_RECORD_START            101
#define SPICE_RECORD_STOP             102
#define SPICE_RECORD_VOLUME           103
#define SPICE_RECORD_MUTE             104
static const value_string record_server_message_types[] = {
    { SPICE_RECORD_START,  "Server RECORD_START" },
    { SPICE_RECORD_STOP,   "Server RECORD_STOP" },
    { SPICE_RECORD_VOLUME, "Server RECORD_VOLUME" },
    { SPICE_RECORD_MUTE,   "Server RECORD_MUTE" },
    { 0, NULL }
};

/* record channel client messages */
#define SPICEC_RECORD_DATA        101
#define SPICEC_RECORD_MODE        102
#define SPICEC_RECORD_START_MARK  103

static const value_string record_client_message_types[] = {
    { SPICEC_RECORD_DATA,       "Client RECORD_DATA" },
    { SPICEC_RECORD_MODE,       "Client RECORD_MODE" },
    { SPICEC_RECORD_START_MARK, "Client RECORD_START_MARK" },
    { 0, NULL }
};

/* record channel capabilities - same as playback */
#define SPICE_RECORD_CAP_CELT_0_5_1 0
#define SPICE_RECORD_CAP_VOLUME 1

#define SPICE_RECORD_CAP_CELT_0_5_1_MASK (1 << SPICE_RECORD_CAP_CELT_0_5_1)
#define SPICE_RECORD_CAP_VOLUME_MASK     (1 << SPICE_RECORD_CAP_VOLUME)

/* display channel */
#define SPICE_DISPLAY_CAP_SIZED_STREAM 0
#define SPICE_DISPLAY_CAP_MONITORS_CONFIG 1
#define SPICE_DISPLAY_CAP_COMPOSITE 2
#define SPICE_DISPLAY_CAP_A8_SURFACE 3

#define SPICE_DISPLAY_CAP_SIZED_STREAM_MASK    (1 << SPICE_DISPLAY_CAP_SIZED_STREAM)
#define SPICE_DISPLAY_CAP_MONITORS_CONFIG_MASK (1 << SPICE_DISPLAY_CAP_MONITORS_CONFIG)
#define SPICE_DISPLAY_CAP_COMPOSITE_MASK       (1 << SPICE_DISPLAY_CAP_COMPOSITE)
#define SPICE_DISPLAY_CAP_A8_SURFACE_MASK      (1 << SPICE_DISPLAY_CAP_A8_SURFACE)

/* display channel server messages */
#define SPICE_DISPLAY_MODE                  101
#define SPICE_DISPLAY_MARK                  102
#define SPICE_DISPLAY_RESET                 103
#define SPICE_DISPLAY_COPY_BITS             104
#define SPICE_DISPLAY_INVAL_LIST            105
#define SPICE_DISPLAY_INVAL_ALL_PIXMAPS     106
#define SPICE_DISPLAY_INVAL_PALETTE         107
#define SPICE_DISPLAY_INVAL_ALL_PALETTES    108
#define SPICE_DISPLAY_STREAM_CREATE         122
#define SPICE_DISPLAY_STREAM_DATA           123
#define SPICE_DISPLAY_STREAM_CLIP           124
#define SPICE_DISPLAY_STREAM_DESTROY        125
#define SPICE_DISPLAY_STREAM_DESTROY_ALL    126
#define SPICE_DISPLAY_DRAW_FILL             302
#define SPICE_DISPLAY_DRAW_OPAQUE           303
#define SPICE_DISPLAY_DRAW_COPY             304
#define SPICE_DISPLAY_DRAW_BLEND            305
#define SPICE_DISPLAY_DRAW_BLACKNESS        306
#define SPICE_DISPLAY_DRAW_WHITENESS        307
#define SPICE_DISPLAY_DRAW_INVERS           308
#define SPICE_DISPLAY_DRAW_ROP3             309
#define SPICE_DISPLAY_DRAW_STROKE           310
#define SPICE_DISPLAY_DRAW_TEXT             311
#define SPICE_DISPLAY_DRAW_TRANSPARENT      312
#define SPICE_DISPLAY_DRAW_ALPHA_BLEND      313
#define SPICE_DISPLAY_DRAW_SURFACE_CREATE   314
#define SPICE_DISPLAY_DRAW_SURFACE_DESTROY  315
#define SPICE_DISPLAY_STREAM_DATA_SIZED     316
#define SPICE_DISPLAY_MONITORS_CONFIG       317
#define SPICE_DISPLAY_DRAW_COMPOSITE        318

static const value_string display_server_message_types[] = {
    { SPICE_DISPLAY_MODE,                 "MODE" },
    { SPICE_DISPLAY_MARK,                 "MARK" },
    { SPICE_DISPLAY_RESET,                "RESET" },
    { SPICE_DISPLAY_COPY_BITS,            "COPY_BITS" },
    { SPICE_DISPLAY_INVAL_LIST,           "INVAL_LIST" },
    { SPICE_DISPLAY_INVAL_ALL_PIXMAPS,    "INVAL_ALL_PIXMAPS" },
    { SPICE_DISPLAY_INVAL_PALETTE,        "INVAL_PALETTE" },
    { SPICE_DISPLAY_INVAL_ALL_PALETTES,   "INVAL_ALL_PALETTES" },
    { SPICE_DISPLAY_STREAM_CREATE,        "STREAM_CREATE" },
    { SPICE_DISPLAY_STREAM_DATA,          "STREAM_DATA"    },
    { SPICE_DISPLAY_STREAM_CLIP,          "STREAM_CLIP"    },
    { SPICE_DISPLAY_STREAM_DESTROY,       "STREAM_DESTROY"    },
    { SPICE_DISPLAY_STREAM_DESTROY_ALL,   "STREAM_DESTROY_ALL"    },
    { SPICE_DISPLAY_DRAW_FILL,            "DRAW_FILL"    },
    { SPICE_DISPLAY_DRAW_OPAQUE,          "DRAW_OPAQUE" },
    { SPICE_DISPLAY_DRAW_COPY,            "DRAW_COPY" },
    { SPICE_DISPLAY_DRAW_BLEND,           "DRAW_BLEND" },
    { SPICE_DISPLAY_DRAW_BLACKNESS,       "DRAW_BLACKNESS" },
    { SPICE_DISPLAY_DRAW_WHITENESS,       "DRAW_WHITENESS" },
    { SPICE_DISPLAY_DRAW_INVERS,          "DRAW_INVERS" },
    { SPICE_DISPLAY_DRAW_ROP3,            "DRAW_ROP3" },
    { SPICE_DISPLAY_DRAW_STROKE,          "DRAW_STROKE" },
    { SPICE_DISPLAY_DRAW_TEXT,            "DRAW_TEXT" },
    { SPICE_DISPLAY_DRAW_TRANSPARENT,     "DRAW_TRANSPARENT" },
    { SPICE_DISPLAY_DRAW_ALPHA_BLEND,     "DRAW_ALPHA_BLEND" },
    { SPICE_DISPLAY_DRAW_SURFACE_CREATE,  "DRAW_SURFACE_CREATE" },
    { SPICE_DISPLAY_DRAW_SURFACE_DESTROY, "DRAW_SURFACE_DESTROY" },
    { SPICE_DISPLAY_STREAM_DATA_SIZED,    "STREAM_DATA_SIZED" },
    { SPICE_DISPLAY_MONITORS_CONFIG,      "MONITORS_CONFIG" },
    { SPICE_DISPLAY_DRAW_COMPOSITE,       "DRAW_COMPOSITE" },
    { 0, NULL }
};


#define TOP_DOWN    1
static const value_string stream_flags[] = {
    { 0,        "None" },
    { TOP_DOWN, "TOP DOWN" },
    { 0, NULL }
};

#define MJPEG    1
static const value_string stream_codec_types[] = {
    { MJPEG, "MJPEG" },
    { 0, NULL }
};


/* display channel client messages */
#define SPICEC_DISPLAY_INIT    101
static const value_string display_client_message_types[] = {
    { SPICEC_DISPLAY_INIT, "Client DISPLAY INIT" },
    { 0, NULL }
};

#define sizeof_RedcDisplayInit 14

/* cursor channel */
/* cursor channel server messages */
#define SPICE_CURSOR_INIT         101
#define SPICE_CURSOR_RESET        102
#define SPICE_CURSOR_SET          103
#define SPICE_CURSOR_MOVE         104
#define SPICE_CURSOR_HIDE         105
#define SPICE_CURSOR_TRAIL        106
#define SPICE_CURSOR_INVAL_ONE    107
#define SPICE_CURSOR_INVAL_ALL    108

static const value_string cursor_visible_vs[] = {
    { 1, "Visible" },
    { 0, "Invisible" },
    { 0, NULL }
};

static const value_string cursor_server_message_types[] = {
    { SPICE_CURSOR_INIT,      "Server CURSOR_INIT" },
    { SPICE_CURSOR_RESET,     "Server CURSOR_RESET" },
    { SPICE_CURSOR_SET,       "Server CURSOR_SET" },
    { SPICE_CURSOR_MOVE,      "Server CURSOR_MOVE" },
    { SPICE_CURSOR_HIDE,      "Server CURSOR_HIDE" },
    { SPICE_CURSOR_TRAIL,     "Server CURSOR_TRAIL" },
    { SPICE_CURSOR_INVAL_ONE, "Server CURSOR_INVAL_ONE" },
    { SPICE_CURSOR_INVAL_ALL, "Server CURSOR_INVAL_ALL" },
    { 0, NULL }
};

/* cursor channel client messages */
static const value_string cursor_client_message_types[] = {
    { 0, NULL }
};

#define    SPICE_CURSOR_FLAGS_NONE       1
#define    SPICE_CURSOR_FLAGS_CACHE_ME   2
#define    SPICE_CURSOR_FLAGS_FROM_CACHE 4

static const value_string cursor_flags_vs[] = {
    { SPICE_CURSOR_FLAGS_NONE,       "NONE" },
    { SPICE_CURSOR_FLAGS_CACHE_ME,   "CACHE_ME" },
    { SPICE_CURSOR_FLAGS_FROM_CACHE, "FROM_CACHE" },
    { 0, NULL }
};

#define SPICE_CURSOR_TYPE_ALPHA   0
#define SPICE_CURSOR_TYPE_MONO    1
#define SPICE_CURSOR_TYPE_COLOR4  2
#define SPICE_CURSOR_TYPE_COLOR8  3
#define SPICE_CURSOR_TYPE_COLOR16 4
#define SPICE_CURSOR_TYPE_COLOR24 5
#define SPICE_CURSOR_TYPE_COLOR32 6

static const value_string cursor_type_vs[] = {
    { SPICE_CURSOR_TYPE_ALPHA,   "CURSOR_TYPE_ALPHA" },
    { SPICE_CURSOR_TYPE_MONO,    "CURSOR_TYPE_MONO" },
    { SPICE_CURSOR_TYPE_COLOR4,  "CURSOR_TYPE_COLOR4" },
    { SPICE_CURSOR_TYPE_COLOR8,  "CURSOR_TYPE_COLOR8" },
    { SPICE_CURSOR_TYPE_COLOR16, "CURSOR_TYPE_COLOR16" },
    { SPICE_CURSOR_TYPE_COLOR24, "CURSOR_TYPE_COLOR24" },
    { SPICE_CURSOR_TYPE_COLOR32, "CURSOR_TYPE_COLOR32" },
    { 0, NULL }
};

typedef struct {
    guint64 unique;
    guint8  type;
    guint16 width;
    guint16 height;
    guint16 hot_spot_x;
    guint16 hot_spot_y;
} CursorHeader;

#define sizeof_CursorHeader 17

#define SPICE_MOUSE_MODE_SERVER 1
#define SPICE_MOUSE_MODE_CLIENT 2

static const value_string spice_mouse_modes_vs[] = {
    { SPICE_MOUSE_MODE_SERVER, "Server mouse" },
    { SPICE_MOUSE_MODE_CLIENT, "Client mouse" },
    { 0, NULL }
};

static const value_string spice_agent_vs[] = {
    { 0, "Disconnected" },
    { 1, "Connected" },
    { 0, NULL }
};

#define SPICE_NOTIFY_SEVERITY_INFO  0
#define SPICE_NOTIFY_SEVERITY_WARN  1
#define SPICE_NOTIFY_SEVERITY_ERROR 2

static const value_string spice_severity_vs[] = {
    { SPICE_NOTIFY_SEVERITY_INFO,  "Info" },
    { SPICE_NOTIFY_SEVERITY_WARN,  "Warning" },
    { SPICE_NOTIFY_SEVERITY_ERROR, "Error" },
    { 0, NULL }
};

#define SPICE_NOTIFY_VISIBILITY_LOW    0
#define SPICE_NOTIFY_VISIBILITY_MEDIUM 1
#define SPICE_NOTIFY_VISIBILITY_HIGH   2

static const value_string spice_visibility_vs[] = {
    { SPICE_NOTIFY_VISIBILITY_LOW,    "Low visibility" },
    { SPICE_NOTIFY_VISIBILITY_MEDIUM, "Medium visibility" },
    { SPICE_NOTIFY_VISIBILITY_HIGH,   "High visibility" },
    { 0, NULL }
};

static const value_string spice_error_codes_vs[] = {
    { 0, "OK"                     },
    { 1, "ERROR"                  },
    { 2, "INVALID_MAGIC"          },
    { 3, "INVALID_DATA"           },
    { 4, "VERSION_MISMATCH"       },
    { 5, "NEED_SECURED"           },
    { 6, "NEED_UNSECURED"         },
    { 7, "PERMISSION_DENIED"      },
    { 8, "BAD_CONNECTION_ID"      },
    { 9, "CHANNEL_NOT_AVAILABLE"  },
    { 0,  NULL }
};

/* Inputs channel */
#define SPICEC_INPUTS_KEY_DOWN        101
#define SPICEC_INPUTS_KEY_UP          102
#define SPICEC_INPUTS_KEY_MODIFIERS   103
#define SPICEC_INPUTS_MOUSE_MOTION    111
#define SPICEC_INPUTS_MOUSE_POSITION  112
#define SPICEC_INPUTS_MOUSE_PRESS     113
#define SPICEC_INPUTS_MOUSE_RELEASE   114
#define SPICE_INPUTS_INIT             101
#define SPICE_INPUTS_KEY_MODIFIERS    102
#define SPICE_INPUTS_MOUSE_MOTION_ACK 111

static const value_string inputs_client_message_types[] = {
    { SPICEC_INPUTS_KEY_DOWN,        "Client KEY_DOWN" },
    { SPICEC_INPUTS_KEY_UP,          "Client KEY_UP" },
    { SPICEC_INPUTS_KEY_MODIFIERS,   "Client KEY_MODIFIERS" },
    { SPICEC_INPUTS_MOUSE_MOTION,    "Client MOUSE_MOTION" },
    { SPICEC_INPUTS_MOUSE_POSITION,  "Client MOUSE_POSITION" },
    { SPICEC_INPUTS_MOUSE_PRESS,     "Client MOUSE_PRESS" },
    { SPICEC_INPUTS_MOUSE_RELEASE,   "Client MOUSE_RELEASE" },
    { 0, NULL }
};

static const value_string inputs_server_message_types[] = {
    { SPICE_INPUTS_INIT,             "Server INPUTS_INIT" },
    { SPICE_INPUTS_KEY_MODIFIERS,    "Server KEY_MODIFIERS" },
    { SPICE_INPUTS_MOUSE_MOTION_ACK, "Server MOUSE_MOTION_ACK" },
    { 0, NULL }
};

#define SPICE_SCROLL_LOCK_MODIFIER 1
#define SPICE_NUM_LOCK_MODIFIER    2
#define SPICE_CAPS_LOCK_MODIFIER   4

static const value_string input_modifiers_types[] = {
    { 0, "None" },
    { SPICE_SCROLL_LOCK_MODIFIER, "Scroll lock" },
    { SPICE_NUM_LOCK_MODIFIER,    "Num lock" },
    { SPICE_CAPS_LOCK_MODIFIER,   "CAPS lock" },
    { 0, NULL }
};

/* This structure will be tied to each conversation. */
typedef struct {
    guint32  connection_id;
    guint32  num_channel_caps;
    guint32  destport;
    guint32  client_auth;
    guint32  server_auth;
    guint32  auth_selected;
    spice_session_state_e next_state;
    guint16  playback_mode;
    guint8   channel_type;
    guint8   channel_id;
    gboolean client_mini_header;
    gboolean server_mini_header;
} spice_conversation_t;

typedef struct {
    spice_session_state_e state;
} spice_packet_t;

typedef struct {
    gint32 left;
    gint32 top;
    gint32 right;
    gint32 bottom;
} SpiceRect;

#define sizeof_SpiceRect 16
#define CLIP_TYPE_NONE    0
#define CLIP_TYPE_RECTS   1

static const value_string clip_types_vs[] = {
    { CLIP_TYPE_NONE,  "NONE" },
    { CLIP_TYPE_RECTS, "RECTS" },
    { 0, NULL }
};

typedef struct {
    guint8 type;
} Clip;
#define sizeof_Clip 1 /* This is correct only if the type is none. If it is RECTS, this is followed by: */

typedef struct {
    guint32 num_rects; /* this is followed by RECT rects[num_rects] */
} ClipRects;


typedef struct {
    guint32   surface_id;
    SpiceRect bounding_box;
    Clip      clip;
} DisplayBase;

#define sizeof_DisplayBase 21 /* size without a rect list in the Clip */

typedef struct {
    gint32 x;
    gint32 y;
} point32_t;

typedef struct {
    gint16 x;
    gint16 y;
} point16_t;

#define    SPICE_BRUSH_TYPE_NONE    0
#define    SPICE_BRUSH_TYPE_SOLID   1
#define    SPICE_BRUSH_TYPE_PATTERN 2

static const value_string brush_types_vs[] = {
    { SPICE_BRUSH_TYPE_NONE,    "NONE" },
    { SPICE_BRUSH_TYPE_SOLID,   "SOLID" },
    { SPICE_BRUSH_TYPE_PATTERN, "PATTERN" },
    { 0, NULL }
};

static const value_string Mask_flags_vs[] = {
    { 0, "MASK_FLAG_INVERS" },
    { 0, NULL }
};

#define sizeof_Mask 13

static const value_string scale_mode_vs[] = {
    { 0, "IMAGE_SCALE_INTERPOLATE" },
    { 1, "IMAGE_SCALE_NEAREST" },
    { 0, NULL }
};

#define sizeof_ImageDescriptor 18

#define IMAGE_TYPE_BITMAP                 0
#define IMAGE_TYPE_QUIC                   1
#define IMAGE_TYPE_RESERVED               2
#define IMAGE_TYPE_LZ_PLT               100
#define IMAGE_TYPE_LZ_RGB               101
#define IMAGE_TYPE_GLZ_RGB              102
#define IMAGE_TYPE_FROM_CACHE           103
#define IMAGE_TYPE_SURFACE              104
#define IMAGE_TYPE_JPEG                 105
#define IMAGE_TYPE_FROM_CACHE_LOSSLESS  106
#define IMAGE_TYPE_ZLIB_GLZ_RGB         107
#define IMAGE_TYPE_JPEG_ALPHA           108

static const value_string image_type_vs[] = {
    { IMAGE_TYPE_BITMAP,              "BITMAP" },
    { IMAGE_TYPE_QUIC,                "QUIC" },
    { IMAGE_TYPE_LZ_PLT,              "LZ_PLT" },
    { IMAGE_TYPE_LZ_RGB,              "LZ_RGB" },
    { IMAGE_TYPE_GLZ_RGB,             "GLZ_RGB" },
    { IMAGE_TYPE_FROM_CACHE,          "FROM_CACHE" },
    { IMAGE_TYPE_SURFACE,             "SURFACE" },
    { IMAGE_TYPE_JPEG,                "JPEG" },
    { IMAGE_TYPE_FROM_CACHE_LOSSLESS, "FROM_CACHE_LOSSLESS" },
    { IMAGE_TYPE_ZLIB_GLZ_RGB,        "ZLIB_GLZ_RGB" },
    { IMAGE_TYPE_JPEG_ALPHA,          "JPEG_ALPHA" },
    { 0, NULL }
};

/* FIXME - those flags should be bit-wise, I guess! */
#define IMAGE_FLAGS_CACHE_ME      (1 << 0)
#define IMAGE_FLAGS_HIGH_BITS_SET (1 << 1)
#define IMAGE_FLAGS_REPLACE_ME    (1 << 2)
static const value_string image_flags_vs[] = {
    { 0,                         "None" },
    { IMAGE_FLAGS_CACHE_ME,      "CACHE_ME" },
    { IMAGE_FLAGS_HIGH_BITS_SET, "HIGH_BITS_SET" },
    { IMAGE_FLAGS_REPLACE_ME,    "REPLACE_ME" },
    { 0, NULL }
};

static const value_string rop_descriptor_vs[] = {
    { (1 << 0), "SPICE_ROPD_INVERS_SRC" },
    { (1 << 1), "SPICE_ROPD_INVERS_BRUSH" },
    { (1 << 2), "SPICE_ROPD_INVERS_DEST" },
    { (1 << 3), "SPICE_ROPD_OP_PUT" },
    { (1 << 4), "SPICE_ROPD_OP_OR" },
    { (1 << 5), "SPICE_ROPD_OP_AND" },
    { (1 << 6), "SPICE_ROPD_OP_XOR" },
    { (1 << 7), "SPICE_ROPD_OP_BLACKNESS" },
    { (1 << 8), "SPICE_ROPD_OP_WHITENESS" },
    { (1 << 9), "SPICE_ROPD_OP_INVERS" },
    { (1 << 10), "SPICE_ROPD_INVERS_RES" },
    { 0, NULL }
};

#define QUIC_IMAGE_TYPE_INVALID 0
#define QUIC_IMAGE_TYPE_GRAY    1
#define QUIC_IMAGE_TYPE_RGB16   2
#define QUIC_IMAGE_TYPE_RGB24   3
#define QUIC_IMAGE_TYPE_RGB32   4
#define QUIC_IMAGE_TYPE_RGBA    5

static const value_string quic_type_vs[] = {
    { QUIC_IMAGE_TYPE_INVALID, "INVALID" },
    { QUIC_IMAGE_TYPE_GRAY,    "GRAY" },
    { QUIC_IMAGE_TYPE_RGB16,   "RGB16" },
    { QUIC_IMAGE_TYPE_RGB24,   "RGB24" },
    { QUIC_IMAGE_TYPE_RGB32,   "RGB32" },
    { QUIC_IMAGE_TYPE_RGBA,    "RGBA" },
    { 0, NULL }
};

#define LZ_IMAGE_TYPE_INVALID  0
#define LZ_IMAGE_TYPE_PLT1_LE  1
#define LZ_IMAGE_TYPE_PLT1_BE  2      /* PLT stands for palette */
#define LZ_IMAGE_TYPE_PLT4_LE  3
#define LZ_IMAGE_TYPE_PLT4_BE  4
#define LZ_IMAGE_TYPE_PLT8     5
#define LZ_IMAGE_TYPE_RGB16    6
#define LZ_IMAGE_TYPE_RGB24    7
#define LZ_IMAGE_TYPE_RGB32    8
#define LZ_IMAGE_TYPE_RGBA     9
#define LZ_IMAGE_TYPE_XXXA    10
static const value_string LzImage_type_vs[] = {
    { LZ_IMAGE_TYPE_INVALID, "INVALID" },
    { LZ_IMAGE_TYPE_PLT1_LE, "PLT1_LE" },
    { LZ_IMAGE_TYPE_PLT1_BE, "PLT1_BE" },
    { LZ_IMAGE_TYPE_PLT4_LE, "PLT4_LE" },
    { LZ_IMAGE_TYPE_PLT4_BE, "PLT4_BE" },
    { LZ_IMAGE_TYPE_PLT8,    "PLT8" },
    { LZ_IMAGE_TYPE_RGB16,   "RGB16" },
    { LZ_IMAGE_TYPE_RGB24,   "RGB24" },
    { LZ_IMAGE_TYPE_RGB32,   "RGB32" },
    { LZ_IMAGE_TYPE_RGBA,    "RGBA" },
    { LZ_IMAGE_TYPE_XXXA,    "RGB JPEG (w/ Alpha LZ)" },
    { 0, NULL }
};

#define PIXMAP_FORMAT_1BIT_LE 1
#define PIXMAP_FORMAT_1BIT_BE 2
#define PIXMAP_FORMAT_4BIT_LE 3
#define PIXMAP_FORMAT_4BIT_BE 4
#define PIXMAP_FORMAT_8BIT    5
#define PIXMAP_FORMAT_16BIT   6
#define PIXMAP_FORMAT_24BIT   7
#define PIXMAP_FORMAT_32BIT   8
#define PIXMAP_FORMAT_RGBA    9

static const value_string Pixmap_types_vs[] = {
    { PIXMAP_FORMAT_1BIT_LE, "1BIT_LE" },
    { PIXMAP_FORMAT_1BIT_BE, "1BIT_BE" },
    { PIXMAP_FORMAT_4BIT_LE, "4BIT_LE" },
    { PIXMAP_FORMAT_4BIT_BE, "4BIT_BE" },
    { PIXMAP_FORMAT_8BIT,    "8BIT" },
    { PIXMAP_FORMAT_16BIT,   "16BIT" },
    { PIXMAP_FORMAT_24BIT,   "24BIT" },
    { PIXMAP_FORMAT_32BIT,   "32BIT" },
    { PIXMAP_FORMAT_RGBA,    "RGBA" },
    { 0, NULL }
};

#define sizeof_SpiceHead 28

#define SPICE_COMMON_CAP_PROTOCOL_AUTH_SELECTION 0
#define SPICE_COMMON_CAP_AUTH_SPICE              1
#define SPICE_COMMON_CAP_AUTH_SASL               2
#define SPICE_COMMON_CAP_MINI_HEADER             3

#define SPICE_COMMON_CAP_PROTOCOL_AUTH_SELECTION_MASK (1 << SPICE_COMMON_CAP_PROTOCOL_AUTH_SELECTION) /* 0x1 */
#define SPICE_COMMON_CAP_AUTH_SPICE_MASK              (1 << SPICE_COMMON_CAP_AUTH_SPICE)              /* 0x2 */
#define SPICE_COMMON_CAP_AUTH_SASL_MASK               (1 << SPICE_COMMON_CAP_AUTH_SASL)               /* 0x4 */
#define SPICE_COMMON_CAP_MINI_HEADER_MASK             (1 << SPICE_COMMON_CAP_MINI_HEADER)

static const value_string spice_auth_select_vs[] = {
    { SPICE_COMMON_CAP_PROTOCOL_AUTH_SELECTION, "Auth Selection" },
    { SPICE_COMMON_CAP_AUTH_SPICE,              "Spice" },
    { SPICE_COMMON_CAP_AUTH_SASL,               "SASL" },
    { SPICE_COMMON_CAP_MINI_HEADER,             "Mini header" },
    { 0, NULL }
};

static const value_string spice_sasl_auth_result_vs[] = {
    { 0, "CONTINUE" },
    { 1, "DONE" },
    { 0, NULL }
};

#define GET_PDU_FROM_OFFSET(OFFSET) if (avail < pdu_len) { \
                                       pinfo->desegment_offset = OFFSET; \
                                       pinfo->desegment_len = pdu_len - avail; \
                                       return avail; \
                                   }

static gint ett_spice = -1;
static gint ett_link_client = -1;
static gint ett_link_server = -1;
static gint ett_link_caps = -1;
static gint ett_data = -1;
static gint ett_message = -1;
static gint ett_ticket_client = -1;
static gint ett_auth_select_client = -1;
static gint ett_ticket_server = -1;
static gint ett_playback = -1;
static gint ett_display_client = -1;
static gint ett_display_server = -1;
static gint ett_common_server_message = -1;
static gint ett_common_client_message = -1;
static gint ett_point = -1;
static gint ett_point16 = -1;
static gint ett_cursor = -1;
static gint ett_spice_main = -1;
static gint ett_rect = -1;
static gint ett_DisplayBase = -1;
static gint ett_Clip = -1;
static gint ett_Mask = -1;
static gint ett_imagedesc = -1;
static gint ett_imageQuic = -1;
static gint ett_GLZ_RGB = -1;
static gint ett_LZ_RGB = -1;
static gint ett_LZ_PLT = -1;
static gint ett_ZLIB_GLZ = -1;
static gint ett_Uncomp_tree = -1;
static gint ett_LZ_JPEG = -1;
static gint ett_JPEG = -1;
static gint ett_cursor_header = -1;
static gint ett_RedCursor = -1;
static gint ett_pattern = -1;
static gint ett_brush = -1;
static gint ett_Pixmap = -1;
static gint ett_SpiceHead = -1;
static gint ett_inputs_client = -1;
static gint ett_rectlist = -1;
static gint ett_inputs_server = -1;
static gint ett_record_client = -1;
static gint ett_record_server = -1;
static gint ett_main_client = -1;
static gint ett_spice_agent = -1;
static gint ett_cap_tree = -1;
static int proto_spice = -1;
static int hf_spice_magic  = -1;
static int hf_major_version  = -1;
static int hf_minor_version  = -1;
static int hf_message_size  = -1;
static int hf_conn_id  = -1;
static int hf_channel_type  = -1;
static int hf_channel_id  = -1;
static int hf_num_common_caps  = -1;
static int hf_num_channel_caps  = -1;
static int hf_caps_offset  = -1;
static int hf_error_code  = -1;
static int hf_data = -1;
static int hf_serial = -1;
static int hf_data_size = -1;
static int hf_data_sublist = -1;
static int hf_link_client = -1;
static int hf_link_server = -1;
static int hf_ticket_client = -1;
static int hf_auth_select_client = -1;
static int hf_ticket_server = -1;
static int hf_main_cap_semi_migrate = -1;
static int hf_main_cap_vm_name_uuid = -1;
static int hf_main_cap_agent_connected_tokens = -1;
static int hf_main_cap_seamless_migrate = -1;
static int hf_inputs_cap = -1;
static int hf_cursor_cap = -1;
static int hf_common_cap_auth_select = -1;
static int hf_common_cap_auth_spice = -1;
static int hf_common_cap_auth_sasl = -1;
static int hf_common_cap_mini_header = -1;
static int hf_playback_record_mode_timstamp = -1;
static int hf_playback_record_mode = -1;
static int hf_red_set_ack_generation = -1;
static int hf_red_set_ack_window = -1;
static int hf_Clip_type = -1;
static int hf_Mask_flag = -1;
static int hf_Mask_bitmap = -1;
static int hf_display_rop_descriptor = -1;
static int hf_display_scale_mode = -1;
static int hf_display_stream_id = -1;
static int hf_display_stream_width = -1;
static int hf_display_stream_height = -1;
static int hf_display_stream_src_width = -1;
static int hf_display_stream_src_height = -1;
static int hf_display_stream_data_size = -1;
static int hf_display_stream_codec_type = -1;
static int hf_display_stream_flags = -1;
static int hf_red_ping_id = -1;
static int hf_red_timestamp = -1;
static int hf_spice_display_mode_width = -1;
static int hf_spice_display_mode_height = -1;
static int hf_spice_display_mode_depth = -1;
static int hf_image_desc_id = -1;
static int hf_image_desc_type = -1;
static int hf_image_desc_flags = -1;
static int hf_image_desc_width = -1;
static int hf_image_desc_height = -1;
static int hf_quic_width = -1;
static int hf_quic_height = -1;
static int hf_quic_major_version  = -1;
static int hf_quic_minor_version  = -1;
static int hf_quic_type = -1;
static int hf_LZ_width = -1;
static int hf_LZ_height = -1;
static int hf_LZ_major_version  = -1;
static int hf_LZ_minor_version  = -1;
static int hf_LZ_PLT_type = -1;
static int hf_LZ_RGB_type = -1;
static int hf_LZ_stride = -1;
static int hf_LZ_RGB_dict_id = -1;
static int hf_cursor_trail_len = -1;
static int hf_cursor_trail_freq = -1;
static int hf_cursor_trail_visible = -1;
static int hf_cursor_unique = -1;
static int hf_cursor_type = -1;
static int hf_cursor_width = -1;
static int hf_cursor_height = -1;
static int hf_cursor_hotspot_x = -1;
static int hf_cursor_hotspot_y = -1;
static int hf_cursor_flags = -1;
static int hf_cursor_id = -1;
static int hf_spice_display_init_cache_id = -1;
static int hf_spice_display_init_cache_size = -1;
static int hf_spice_display_init_glz_dict_id = -1;
static int hf_spice_display_init_dict_window_size = -1;
static int hf_brush_type = -1;
static int hf_brush_rgb = -1;
static int hf_pixmap_width = -1;
static int hf_pixmap_height = -1;
static int hf_pixmap_stride = -1;
static int hf_pixmap_address = -1;
static int hf_pixmap_format = -1;
static int hf_pixmap_flags = -1;
static int hf_keyboard_bits = -1;
static int hf_keyboard_code = -1;
static int hf_rectlist_size = -1;
static int hf_session_id = -1;
static int hf_display_channels_hint = -1;
static int hf_supported_mouse_modes = -1;
static int hf_current_mouse_mode = -1;
static int hf_agent_connected = -1;
static int hf_agent_tokens = -1;
static int hf_agent_protocol = -1;
static int hf_agent_type = -1;
static int hf_agent_opaque = -1;
static int hf_agent_size = -1;
static int hf_agent_token = -1;
static int hf_agent_clipboard_selection = -1;
static int hf_agent_clipboard_type = -1;
static int hf_multi_media_time = -1;
static int hf_ram_hint = -1;
static int hf_button_state = -1;
static int hf_mouse_display_id = -1;
static int hf_display_text_fore_mode = -1;
static int hf_display_text_back_mode = -1;
static int hf_display_surface_id = -1;
static int hf_display_surface_width = -1;
static int hf_display_surface_height = -1;
static int hf_display_surface_format = -1;
static int hf_display_surface_flags = -1;
static int hf_main_client_agent_tokens = -1;
static int hf_tranparent_src_color = -1;
static int hf_tranparent_true_color = -1;
static int hf_spice_sasl_auth_result = -1;
static int hf_playback_cap_celt = -1;
static int hf_playback_cap_volume = -1;
static int hf_record_cap_volume = -1;
static int hf_record_cap_celt = -1;
static int hf_display_cap_sized_stream = -1;
static int hf_display_cap_monitors_config = -1;
static int hf_display_cap_composite = -1;
static int hf_display_cap_a8_surface = -1;
static int hf_vm_uuid = -1;
static int hf_vm_name = -1;
static int hf_display_monitor_config_count = -1;
static int hf_display_monitor_config_max_allowed = -1;
static int hf_display_head_id = -1;
static int hf_display_head_surface_id = -1;
static int hf_display_head_width = -1;
static int hf_display_head_height = -1;
static int hf_display_head_x = -1;
static int hf_display_head_y = -1;
static int hf_display_head_flags = -1;

static expert_field ei_spice_decompress_error = EI_INIT;

static dissector_handle_t jpeg_handle;

static guint32
dissect_SpiceHead(tvbuff_t *tvb, proto_tree *tree, guint32 offset, const guint16 num)
{
    proto_item *ti;
    proto_tree *SpiceHead_tree;

    ti = proto_tree_add_text(tree, tvb, offset, sizeof_SpiceHead, "Display Head #%u", num);
    SpiceHead_tree = proto_item_add_subtree(ti, ett_SpiceHead);
    proto_tree_add_item(SpiceHead_tree, hf_display_head_id, tvb, offset, 4, ENC_LITTLE_ENDIAN);
    offset += 4;
    proto_tree_add_item(SpiceHead_tree, hf_display_head_surface_id, tvb, offset, 4, ENC_LITTLE_ENDIAN);
    offset += 4;
    proto_tree_add_item(SpiceHead_tree, hf_display_head_width, tvb, offset, 4, ENC_LITTLE_ENDIAN);
    offset += 4;
    proto_tree_add_item(SpiceHead_tree, hf_display_head_height, tvb, offset, 4, ENC_LITTLE_ENDIAN);
    offset += 4;
    proto_tree_add_item(SpiceHead_tree, hf_display_head_x, tvb, offset, 4, ENC_LITTLE_ENDIAN);
    offset += 4;
    proto_tree_add_item(SpiceHead_tree, hf_display_head_y, tvb, offset, 4, ENC_LITTLE_ENDIAN);
    offset += 4;
    proto_tree_add_item(SpiceHead_tree, hf_display_head_flags, tvb, offset, 4, ENC_LITTLE_ENDIAN);
    offset += 4;

    return offset;
}

static guint32
dissect_ID(tvbuff_t *tvb, proto_tree *tree, const guint32 offset)
{
    const guint32 id = tvb_get_letohl(tvb, offset);
    proto_tree_add_text(tree, tvb, offset, 4, "ID: %u (0x%x)", id, id);
    return id;
}

/* returns the pixmap size in bytes */
static guint32
dissect_Pixmap(tvbuff_t *tvb, proto_tree *tree, guint32 offset)
{
    proto_item *ti;
    proto_tree *Pixmap_tree;
    guint32     PixmapSize;
    guint32     strides, height, pallete_ptr;

    ti = proto_tree_add_text(tree, tvb, offset, 0, "Pixmap"); /* size is fixed later */
    Pixmap_tree = proto_item_add_subtree(ti, ett_Pixmap);
    proto_tree_add_item(Pixmap_tree, hf_pixmap_format, tvb, offset, 1, ENC_LITTLE_ENDIAN);
    offset += 1;
    proto_tree_add_item(Pixmap_tree, hf_pixmap_flags, tvb, offset, 1, ENC_LITTLE_ENDIAN);
    offset += 1;
    proto_tree_add_item(Pixmap_tree, hf_pixmap_width, tvb, offset, 4, ENC_LITTLE_ENDIAN);
    offset += 4;
    height = tvb_get_letohl(tvb, offset);
    proto_tree_add_item(Pixmap_tree, hf_pixmap_height, tvb, offset, 4, ENC_LITTLE_ENDIAN);
    offset += 4;
    strides = tvb_get_letohl(tvb, offset);
    proto_tree_add_item(Pixmap_tree, hf_pixmap_stride, tvb, offset, 4, ENC_LITTLE_ENDIAN);
    offset += 4;
    pallete_ptr = tvb_get_letohl(tvb, offset);
    proto_tree_add_item(Pixmap_tree, hf_pixmap_address, tvb, offset, 4, ENC_LITTLE_ENDIAN);
    offset += 4;
    PixmapSize = height * strides;
    proto_item_set_len(ti, 18 + PixmapSize);
    proto_tree_add_text(Pixmap_tree, tvb, offset, PixmapSize, "Pixmap pixels (%d bytes)", PixmapSize);
    offset += PixmapSize;
    /* FIXME: compute pallete size */
    proto_tree_add_text(Pixmap_tree, tvb, offset, 0, "Pallete (offset from message start - %u)", pallete_ptr);
    /*TODO: complete pixmap dissection */

    return PixmapSize + 18;
}

/* returns the type of cursor */
static guint8
dissect_CursorHeader(tvbuff_t *tvb, proto_tree *tree, guint32 offset, guint16 *width, guint16 *height)
{
    const guint8 type = tvb_get_guint8(tvb, offset + 8);

    *width  = tvb_get_letohs(tvb, offset + 8 + 1);
    *height = tvb_get_letohs(tvb, offset + 8 + 1 + 2);

    if (tree) {
        proto_item *ti;
        proto_tree *CursorHeader_tree;

        ti = proto_tree_add_text(tree, tvb, offset, sizeof_CursorHeader, "Cursor Header");
        CursorHeader_tree = proto_item_add_subtree(ti, ett_cursor_header);
        proto_tree_add_item(CursorHeader_tree, hf_cursor_unique,    tvb, offset, 8, ENC_LITTLE_ENDIAN);
        offset += 8;
        proto_tree_add_item(CursorHeader_tree, hf_cursor_type,      tvb, offset, 1, ENC_LITTLE_ENDIAN);
        offset += 1;
        proto_tree_add_item(CursorHeader_tree, hf_cursor_width,     tvb, offset, 2, ENC_LITTLE_ENDIAN);
        offset += 2;
        proto_tree_add_item(CursorHeader_tree, hf_cursor_height,    tvb, offset, 2, ENC_LITTLE_ENDIAN);
        offset += 2;
        proto_tree_add_item(CursorHeader_tree, hf_cursor_hotspot_x, tvb, offset, 2, ENC_LITTLE_ENDIAN);
        offset += 2;
        proto_tree_add_item(CursorHeader_tree, hf_cursor_hotspot_y, tvb, offset, 2, ENC_LITTLE_ENDIAN);
    }

    return type;
}

/* returns the size of RedCursor */
static guint32
dissect_RedCursor(tvbuff_t *tvb, proto_tree *tree, guint32 offset)
{
    proto_item    *ti;
    proto_tree    *RedCursor_tree;
    guint8         type;
    guint16        height, width;
    guint32        init_offset = offset;
    const guint16  flags       = tvb_get_letohs(tvb, offset);
    guint32        data_size   = 0;

    ti = proto_tree_add_text(tree, tvb, offset, 2, "RedCursor"); /* FIXME - fix size if flag is not NONE */
    RedCursor_tree = proto_item_add_subtree(ti, ett_RedCursor);

    proto_tree_add_item(RedCursor_tree, hf_cursor_flags, tvb, offset, 2, ENC_LITTLE_ENDIAN);
    if (flags == SPICE_CURSOR_FLAGS_NONE) {
        return 2;
    }

    offset += 2;

    type = dissect_CursorHeader(tvb, RedCursor_tree, offset, &width, &height);
    offset += (int)sizeof_CursorHeader;


    if (((width == 0) || (height == 0)) || (flags == SPICE_CURSOR_FLAGS_FROM_CACHE)) {
        proto_item_set_len(ti, offset - init_offset);
        return (offset - init_offset);
    }

    switch (type) {
        case SPICE_CURSOR_TYPE_ALPHA:
            data_size = (width << 2) * height;
            break;
        case SPICE_CURSOR_TYPE_MONO:
            data_size = (SPICE_ALIGN(width, 8) >> 2) * height;
            break;
        /* TODO: fix all size calculations for below cursor types, using SPICE_ALIGN */
        case SPICE_CURSOR_TYPE_COLOR4:
        case SPICE_CURSOR_TYPE_COLOR8:
        case SPICE_CURSOR_TYPE_COLOR16:
        case SPICE_CURSOR_TYPE_COLOR24:
        case SPICE_CURSOR_TYPE_COLOR32:
            break;
        default:
            data_size = 0;
            break;
    }
    if (data_size != 0) {
        proto_tree_add_text(RedCursor_tree, tvb, offset, data_size, "Cursor data (%u bytes)", data_size);
    } else {
        proto_tree_add_text(RedCursor_tree, tvb, offset, -1, "Cursor data");
    }
    offset += data_size;


    return (offset - init_offset);
}

/* returns the image type, needed for later */
static guint8
dissect_ImageDescriptor(tvbuff_t *tvb, proto_tree *tree, guint32 offset)
{
    const guint8  type = tvb_get_guint8(tvb, offset + 8);

    if (tree) {
        proto_item *ti;
        proto_tree *ImageDescriptor_tree;

        ti = proto_tree_add_text(tree, tvb, offset, sizeof_ImageDescriptor, "Image Descriptor");
        ImageDescriptor_tree = proto_item_add_subtree(ti, ett_imagedesc);

        proto_tree_add_item(ImageDescriptor_tree, hf_image_desc_id,     tvb, offset, 8, ENC_LITTLE_ENDIAN);
        offset += 8;
        proto_tree_add_item(ImageDescriptor_tree, hf_image_desc_type,   tvb, offset, 1, ENC_LITTLE_ENDIAN);
        offset += 1;
        proto_tree_add_item(ImageDescriptor_tree, hf_image_desc_flags,  tvb, offset, 1, ENC_LITTLE_ENDIAN);
        offset += 1;
        proto_tree_add_item(ImageDescriptor_tree, hf_image_desc_width,  tvb, offset, 4, ENC_LITTLE_ENDIAN);
        offset += 4;
        proto_tree_add_item(ImageDescriptor_tree, hf_image_desc_height, tvb, offset, 4, ENC_LITTLE_ENDIAN);
    }

    return type;
}

static guint32
dissect_ImageQuic(tvbuff_t *tvb, proto_tree *tree, guint32 offset)
{
    const guint32  QuicSize = tvb_get_letohl(tvb, offset);

    if (tree) {
        proto_item *ti;
        proto_tree *ImageQuic_tree;

        ti = proto_tree_add_text(tree, tvb, offset, QuicSize + 4, "QUIC Image");
        ImageQuic_tree = proto_item_add_subtree(ti, ett_imageQuic);

        proto_tree_add_text(ImageQuic_tree, tvb, offset, 4, "QUIC image size: %u bytes", QuicSize);
        offset += 4;
        proto_tree_add_text(ImageQuic_tree, tvb, offset, 4, "QUIC magic (QUIC)");
        offset += 4;
        proto_tree_add_item(ImageQuic_tree, hf_quic_major_version, tvb, offset, 2, ENC_LITTLE_ENDIAN);
        offset += 2;
        proto_tree_add_item(ImageQuic_tree, hf_quic_minor_version, tvb, offset, 2, ENC_LITTLE_ENDIAN);
        offset += 2;
        proto_tree_add_item(ImageQuic_tree, hf_quic_type, tvb, offset, 4, ENC_LITTLE_ENDIAN);
        offset += 4;
        proto_tree_add_item(ImageQuic_tree, hf_quic_width, tvb, offset, 4, ENC_LITTLE_ENDIAN);
        offset += 4;
        proto_tree_add_item(ImageQuic_tree, hf_quic_height, tvb, offset, 4, ENC_LITTLE_ENDIAN);
        offset += 4;
        proto_tree_add_text(ImageQuic_tree, tvb, offset, QuicSize - 20, "QUIC compressed image data (%u bytes)", QuicSize);
    }

    return QuicSize + 4;
}

static guint32
dissect_ImageLZ_common_header(tvbuff_t *tvb, proto_tree *tree, const guint32 offset)
{

    proto_tree_add_text(tree, tvb, offset, 4, "LZ magic (\"  ZL\")");
    proto_tree_add_item(tree, hf_LZ_major_version, tvb, offset + 4, 2, ENC_BIG_ENDIAN);
    proto_tree_add_item(tree, hf_LZ_minor_version, tvb, offset + 6, 2, ENC_BIG_ENDIAN);

    return 8;
}

static guint32
dissect_ImageLZ_common(tvbuff_t *tvb, proto_tree *tree, guint32 offset, const gboolean IsLZ, const guint32 size)
{

    guint8 type;

    offset += dissect_ImageLZ_common_header(tvb, tree, offset);

    if (IsLZ)
       offset +=3; /* alignment in LZ? Does not exist in GLZ?*/

    proto_tree_add_item(tree, hf_LZ_RGB_type, tvb, offset, 1, ENC_NA);
    type = tvb_get_guint8(tvb, offset);
    offset += 1;
    switch (type & 0xf) { /* 0xf is the MASK */
        case LZ_IMAGE_TYPE_RGB16:
        case LZ_IMAGE_TYPE_RGB24:
        case LZ_IMAGE_TYPE_RGB32:
            proto_tree_add_item(tree, hf_LZ_width, tvb, offset, 4, ENC_BIG_ENDIAN);
            offset += 4;
            proto_tree_add_item(tree, hf_LZ_height, tvb, offset, 4, ENC_BIG_ENDIAN);
            offset += 4;
            proto_tree_add_item(tree, hf_LZ_stride, tvb, offset, 4, ENC_BIG_ENDIAN);
            offset += 4;
            proto_tree_add_item(tree, hf_LZ_RGB_dict_id, tvb, offset, 8, ENC_BIG_ENDIAN);
            offset += 8;
            proto_tree_add_text(tree, tvb, offset , size - 29, "LZ_RGB compressed image data (%u bytes)", size - 29);
            break;
        case LZ_IMAGE_TYPE_RGBA:
            offset += 2;
            break;
        case LZ_IMAGE_TYPE_XXXA:
            proto_tree_add_item(tree, hf_LZ_width, tvb, offset, 4, ENC_BIG_ENDIAN);
            offset += 4;
            proto_tree_add_item(tree, hf_LZ_height, tvb, offset, 4, ENC_BIG_ENDIAN);
            offset += 4;
            proto_tree_add_item(tree, hf_LZ_stride, tvb, offset, 4, ENC_BIG_ENDIAN);
            offset += 4;
            proto_tree_add_text(tree, tvb, offset, 4, "topdown flag: %d", tvb_get_ntohl(tvb, offset));
            offset += 4;
            proto_tree_add_text(tree, tvb, offset, 12, "FIXME: 12 unknown bytes");
            offset += 8;
            break;
        default:
            g_warning("dissecting default LZ image. type & 0xf: %d", type & 0xf);
            proto_tree_add_item(tree, hf_LZ_width, tvb, offset, 4, ENC_LITTLE_ENDIAN);
            offset += 4;
            proto_tree_add_item(tree, hf_LZ_height, tvb, offset, 4, ENC_LITTLE_ENDIAN);
            offset += 4;
            proto_tree_add_item(tree, hf_LZ_stride, tvb, offset, 4, ENC_LITTLE_ENDIAN);
            offset += 4;
            proto_tree_add_item(tree, hf_LZ_RGB_dict_id, tvb, offset, 8, ENC_LITTLE_ENDIAN);
            offset += 8;
            proto_tree_add_text(tree, tvb, offset , size - 30, "LZ_RGB compressed image data (%u bytes)", size - 30);
            break;
    }
    return offset;
}

#if 0
static guint32
dissect_ImageLZ_JPEG(tvbuff_t *tvb, proto_tree *tree, guint32 offset)
{
    proto_item    *ti;
    proto_tree    *LZ_JPEG_tree;
    const guint32  LZ_JPEGSize = tvb_get_letohl(tvb, offset);

    ti = proto_tree_add_text(tree, tvb, offset, LZ_JPEGSize + 4, "LZ_JPEG Image");
    LZ_JPEG_tree = proto_item_add_subtree(ti, ett_LZ_JPEG);
    proto_tree_add_text(LZ_JPEG_tree, tvb, offset, 4, "LZ JPEG image size: %u bytes", LZ_JPEGSize);
    offset += 4;
    offset += dissect_ImageLZ_common_header(tvb, LZ_JPEG_tree, offset);

    return offset;
}
#endif

static guint32
dissect_ImageGLZ_RGB(tvbuff_t *tvb, proto_tree *tree, guint32 offset, const guint32 size)
{
    proto_item *ti = NULL;
    proto_tree *GLZ_RGB_tree;
    guint32     GLZ_RGBSize;

    if (size == 0) { /* if no size was passed to us, need to fetch it. Otherwise, we already have it from the callee */
        GLZ_RGBSize = tvb_get_letohl(tvb, offset);
        ti = proto_tree_add_text(tree, tvb, offset, GLZ_RGBSize + 4, "GLZ_RGB Image");
        GLZ_RGB_tree = proto_item_add_subtree(ti, ett_GLZ_RGB);
        proto_tree_add_text(GLZ_RGB_tree, tvb, offset, 4, "GLZ RGB image size: %u bytes", GLZ_RGBSize);
        offset += 4;
    } else {
        GLZ_RGBSize = size;
        ti = proto_tree_add_text(tree, tvb, offset, GLZ_RGBSize, "GLZ_RGB Image");
        GLZ_RGB_tree = proto_item_add_subtree(ti, ett_GLZ_RGB);
    }

    dissect_ImageLZ_common(tvb, GLZ_RGB_tree, offset, FALSE, GLZ_RGBSize);

    return GLZ_RGBSize + 4;
}

static guint32
dissect_ImageLZ_RGB(tvbuff_t *tvb, proto_tree *tree, guint32 offset)
{
    proto_item    *ti;
    proto_tree    *LZ_RGB_tree;
    const guint32  LZ_RGBSize = tvb_get_letohl(tvb, offset);

    ti = proto_tree_add_text(tree, tvb, offset, LZ_RGBSize + 4, "LZ_RGB Image");
    LZ_RGB_tree = proto_item_add_subtree(ti, ett_LZ_RGB);
    proto_tree_add_text(LZ_RGB_tree, tvb, offset, 4, "LZ RGB image size: %u bytes", LZ_RGBSize);
    offset += 4;

    dissect_ImageLZ_common(tvb, LZ_RGB_tree, offset, TRUE, LZ_RGBSize);

    return LZ_RGBSize + 4;
}

static guint32
dissect_ImageLZ_PLT(tvbuff_t *tvb, proto_tree *tree, guint32 offset)
{
    proto_item *ti;
    proto_tree *LZ_PLT_tree;
    guint32     LZ_PLTSize, pal_size;

    const guint32 current_offset = offset;

    LZ_PLTSize = tvb_get_letohl(tvb, offset + 1); /* for some reason, it reports two extra bytes */
    ti = proto_tree_add_text(tree, tvb, offset, (LZ_PLTSize - 2)+ 1 + 4 + 4 + 8 + 4 + 4 + 4 + 4 + 4, "LZ_PLT Image");
    LZ_PLT_tree = proto_item_add_subtree(ti, ett_LZ_PLT);

    proto_tree_add_text(LZ_PLT_tree, tvb, offset, 1, "LZ_PLT Flag"); /* TODO: dissect */
    offset += 1;
    proto_tree_add_text(LZ_PLT_tree, tvb, offset, 4, "LZ PLT image size: %u bytes (2 extra bytes?)", LZ_PLTSize);
    offset += 4;

    pal_size = tvb_get_letohl(tvb, offset);
    proto_tree_add_text(LZ_PLT_tree, tvb, offset, 4, "pallete offset: %u bytes", pal_size); /* TODO: not sure it's correct */
    offset += 4;

    dissect_ImageLZ_common_header(tvb, LZ_PLT_tree, offset);
    offset += 8;

    proto_tree_add_item(LZ_PLT_tree, hf_LZ_PLT_type, tvb, offset, 4, ENC_BIG_ENDIAN);
    offset += 4;
    proto_tree_add_item(LZ_PLT_tree, hf_LZ_width, tvb, offset, 4, ENC_BIG_ENDIAN);
    offset += 4;
    proto_tree_add_item(LZ_PLT_tree, hf_LZ_height, tvb, offset, 4, ENC_BIG_ENDIAN);
    offset += 4;
    proto_tree_add_item(LZ_PLT_tree, hf_LZ_stride, tvb, offset, 4, ENC_BIG_ENDIAN);
    offset += 4;
    proto_tree_add_text(LZ_PLT_tree, tvb, offset, 4, "topdown flag: %d", tvb_get_ntohl(tvb, offset));
    offset += 4;
    proto_tree_add_text(LZ_PLT_tree, tvb, offset, (LZ_PLTSize - 2), "LZ_PLT data (%u bytes)", (LZ_PLTSize - 2));
    offset += (LZ_PLTSize - 2);
    /* TODO:
    * proto_tree_add_text(LZ_PLT_tree, tvb, offset, pal_size, "palette (%u bytes)" , pal_size);
    *  offset += pal_size;
    */
    return offset - current_offset;
}



static guint32
dissect_ImageJPEG_Alpha(tvbuff_t *tvb, proto_tree *tree, packet_info *pinfo, guint32 offset)
{
    proto_item *ti;
    proto_tree *JPEG_tree;
    tvbuff_t   *jpeg_tvb;
    guint32     JPEG_Size, Data_Size;

    /*TODO: const guint8 flags = tvb_get_guint8(tvb, offset); dissect and present */
    offset += 1;

    JPEG_Size = tvb_get_letohl(tvb, offset);
    offset += 4;

    Data_Size = tvb_get_letohl(tvb, offset);
    offset += 4;

    ti = proto_tree_add_text(tree, tvb, offset - 9, Data_Size + 9, "RGB JPEG Image, Alpha channel (%u bytes)", Data_Size);
    JPEG_tree = proto_item_add_subtree(ti, ett_JPEG);

    jpeg_tvb = tvb_new_subset(tvb, offset, JPEG_Size, JPEG_Size);
    call_dissector(jpeg_handle, jpeg_tvb, pinfo, JPEG_tree);
    offset += JPEG_Size;

    dissect_ImageLZ_common(tvb, tree, offset, TRUE, JPEG_Size);

    return Data_Size + 9;
}

static guint32
dissect_ImageJPEG(tvbuff_t *tvb, proto_tree *tree, packet_info *pinfo, const guint32 offset)
{
    proto_item *ti = NULL;
    proto_tree *JPEG_tree;
    tvbuff_t   *jpeg_tvb;

    const guint32 JPEG_Size = tvb_get_letohl(tvb, offset);
    ti = proto_tree_add_text(tree, tvb, offset, JPEG_Size + 4, "JPEG Image (%u bytes)", JPEG_Size);
    JPEG_tree = proto_item_add_subtree(ti, ett_JPEG);

    jpeg_tvb = tvb_new_subset(tvb, offset + 4, JPEG_Size, JPEG_Size);
    call_dissector(jpeg_handle, jpeg_tvb, pinfo, JPEG_tree);

    return JPEG_Size + 4;
}

#ifdef HAVE_LIBZ
static void
dissect_ImageZLIB_GLZ_stream(tvbuff_t *tvb, proto_tree *ZLIB_GLZ_tree, packet_info *pinfo,
                             guint32 offset, guint32 ZLIB_GLZSize, guint32 ZLIB_uncompSize)
{
    proto_item *ti;
    proto_tree *Uncomp_tree;
    tvbuff_t   *uncompressed_tvb;

    ti = proto_tree_add_text(ZLIB_GLZ_tree, tvb, offset, ZLIB_GLZSize, "ZLIB stream (%u bytes)", ZLIB_GLZSize);
    uncompressed_tvb = tvb_child_uncompress(tvb, tvb, offset, ZLIB_GLZSize);
    if (uncompressed_tvb != NULL) {
        add_new_data_source(pinfo, uncompressed_tvb, "Uncompressed GLZ stream");
        Uncomp_tree = proto_item_add_subtree(ti, ett_Uncomp_tree);
        dissect_ImageGLZ_RGB(uncompressed_tvb, Uncomp_tree, 0, ZLIB_uncompSize);
    } else {
<<<<<<< HEAD
        proto_tree_add_text(ZLIB_GLZ_tree, tvb, offset, -1, "Error: Unable to decompress content");
=======
        expert_add_info(pinfo, ti, &ei_spice_decompress_error);
>>>>>>> bfe9967f
    }
}
#else
static void
dissect_ImageZLIB_GLZ_stream(tvbuff_t *tvb, proto_tree *ZLIB_GLZ_tree, packet_info *pinfo _U_,
                             guint32 offset, guint32 ZLIB_GLZSize, guint32 ZLIB_uncompSize _U_)
{
    proto_tree_add_text(ZLIB_GLZ_tree, tvb, offset, ZLIB_GLZSize, "ZLIB stream (%u bytes)", ZLIB_GLZSize);
}
#endif

static guint32
dissect_ImageZLIB_GLZ(tvbuff_t *tvb, proto_tree *tree, packet_info *pinfo, guint32 offset)
{
    proto_item *ti = NULL;
    proto_tree *ZLIB_GLZ_tree;
    guint32     ZLIB_GLZSize, ZLIB_uncompSize;

    ZLIB_uncompSize = tvb_get_letohl(tvb, offset);
    ZLIB_GLZSize    = tvb_get_letohl(tvb, offset + 4); /* compressed size */
    if (tree) {
        ti = proto_tree_add_text(tree, tvb, offset, ZLIB_GLZSize + 8, "ZLIB over GLZ Image");
        ZLIB_GLZ_tree = proto_item_add_subtree(ti, ett_ZLIB_GLZ);

        proto_tree_add_text(ZLIB_GLZ_tree, tvb, offset, 4, "ZLIB stream uncompressed size: %u bytes", ZLIB_uncompSize);
        offset += 4;
        proto_tree_add_text(ZLIB_GLZ_tree, tvb, offset, 4, "ZLIB stream compressed size: %u bytes", ZLIB_GLZSize);
        offset += 4;
        dissect_ImageZLIB_GLZ_stream(tvb, ZLIB_GLZ_tree, pinfo, offset, ZLIB_GLZSize, ZLIB_uncompSize);
    }

    return ZLIB_GLZSize + 8;
}

/* returns the size of an image, not offset */
static guint32
dissect_Image(tvbuff_t *tvb, proto_tree *tree, packet_info *pinfo, guint32 offset)
{
    guint32      ImageSize = 0;
    const guint8 type      = dissect_ImageDescriptor(tvb, tree, offset);

    offset += (int)sizeof_ImageDescriptor;

    switch (type) {
        case IMAGE_TYPE_QUIC:
            ImageSize = dissect_ImageQuic(tvb, tree, offset);
            break;
        case IMAGE_TYPE_GLZ_RGB:
            ImageSize = dissect_ImageGLZ_RGB(tvb, tree, offset, 0);
            break;
        case IMAGE_TYPE_LZ_RGB:
            ImageSize = dissect_ImageLZ_RGB(tvb, tree, offset);
            break;
        case IMAGE_TYPE_BITMAP:
            ImageSize = dissect_Pixmap(tvb, tree, offset);
            break;
        case IMAGE_TYPE_FROM_CACHE:
            proto_tree_add_text(tree, tvb, offset, 0, "Image from Cache");
            break;
        case IMAGE_TYPE_FROM_CACHE_LOSSLESS:
            proto_tree_add_text(tree, tvb, offset, 0, "Image from Cache - lossless");
            break;
        case IMAGE_TYPE_ZLIB_GLZ_RGB:
            ImageSize = dissect_ImageZLIB_GLZ(tvb, tree, pinfo, offset);
            break;
        case IMAGE_TYPE_JPEG:
            ImageSize = dissect_ImageJPEG(tvb, tree, pinfo, offset);
            break;
        case IMAGE_TYPE_JPEG_ALPHA:
            ImageSize = dissect_ImageJPEG_Alpha(tvb, tree, pinfo, offset);
            break;
        case IMAGE_TYPE_LZ_PLT:
            ImageSize = dissect_ImageLZ_PLT(tvb, tree, offset);
            break;
        case IMAGE_TYPE_SURFACE:
            ImageSize = 4; /* surface ID */
            proto_tree_add_text(tree, tvb, offset, ImageSize, "Surface ID: %u", tvb_get_letohl(tvb, offset));
            break;
        default:
            proto_tree_add_text(tree, tvb, offset, 0, "Unknown image type - cannot dissect");
    }

    return sizeof_ImageDescriptor + ImageSize;
}

static SpiceRect
dissect_SpiceRect(tvbuff_t *tvb, proto_tree *tree, const guint32 offset, const gint32 id)
{
    proto_item *ti = NULL;
    proto_tree *rect_tree;
    SpiceRect   rect;

    rect.left   = tvb_get_letohl(tvb, offset);
    rect.top    = tvb_get_letohl(tvb, offset + 4);
    rect.right  = tvb_get_letohl(tvb, offset + 8);
    rect.bottom = tvb_get_letohl(tvb, offset + 12);

    if (tree) {
        if (id != -1) {
            ti = proto_tree_add_text(tree, tvb, offset, sizeof_SpiceRect,
                                     "RECT %u: (%u-%u, %u-%u)", id, rect.left, rect.top, rect.right, rect.bottom);
        } else { /* single rectangle */
            ti = proto_tree_add_text(tree, tvb, offset, sizeof_SpiceRect,
                                     "RECT: (%u-%u, %u-%u)", rect.left, rect.top, rect.right, rect.bottom);
        }
        rect_tree = proto_item_add_subtree(ti, ett_rect);

        proto_tree_add_text(rect_tree, tvb, offset,      4, "left: %u", rect.left);
        proto_tree_add_text(rect_tree, tvb, offset + 4,  4, "top: %u", rect.top);
        proto_tree_add_text(rect_tree, tvb, offset + 8,  4, "right: %u", rect.right);
        proto_tree_add_text(rect_tree, tvb, offset + 12, 4, "bottom: %u", rect.bottom);
    }

    return rect;
}

static guint32
rect_is_empty(const SpiceRect r)
{
    return r.top == r.bottom || r.left == r.right;
}

static guint32
dissect_RectList(tvbuff_t *tvb, proto_tree *tree, guint32 offset)
{
    proto_item    *ti            = NULL;
    proto_tree    *rectlist_tree;
    guint32        i;
    const guint32  rectlist_size = tvb_get_letohl(tvb, offset);

    if (tree) {
        ti = proto_tree_add_text(tree, tvb, offset, 4 + (rectlist_size * sizeof_SpiceRect),
                                 "RectList (%d rects)", rectlist_size);
        rectlist_tree = proto_item_add_subtree(ti, ett_rectlist);

        proto_tree_add_item(rectlist_tree, hf_rectlist_size, tvb, offset, 4, ENC_LITTLE_ENDIAN);
        offset += 4;
        for (i = 0; i < rectlist_size; i++ ) {
            dissect_SpiceRect(tvb, rectlist_tree, offset, i);
            offset += (int)sizeof_SpiceRect;
        }
    }

    return (4 + (rectlist_size * sizeof_SpiceRect));
}

/* returns clip type */
static guint8
dissect_Clip(tvbuff_t *tvb, proto_tree *tree, const guint32 offset)
{
    proto_item   *ti   = NULL;
    proto_tree   *Clip_tree;
    const guint8  type = tvb_get_guint8(tvb, offset);

    if (tree) {
        ti = proto_tree_add_text(tree, tvb, offset, 1, "SpiceClip");
        Clip_tree = proto_item_add_subtree(ti, ett_Clip);
        proto_tree_add_item(Clip_tree, hf_Clip_type, tvb, offset, sizeof_Clip, ENC_LITTLE_ENDIAN);
    }

    return type;
}

static point32_t
dissect_POINT32(tvbuff_t *tvb, proto_tree *tree, const guint32 offset)
{
    proto_item *ti = NULL;
    proto_tree *point_tree;
    point32_t   point;

    point.x = tvb_get_letohl(tvb, offset);
    point.y = tvb_get_letohl(tvb, offset + 4);

    if (tree) {
        ti = proto_tree_add_text(tree, tvb, offset, sizeof(point32_t), "POINT (%u, %u)", point.x, point.y);
        point_tree = proto_item_add_subtree(ti, ett_point);

        proto_tree_add_text(point_tree, tvb, offset,     4, "x: %u", point.x);
        proto_tree_add_text(point_tree, tvb, offset + 4, 4, "y: %u", point.y);
    }

    return point;
}

static point16_t
dissect_POINT16(tvbuff_t *tvb, proto_tree *tree, const guint32 offset)
{
    proto_item *ti = NULL;
    proto_tree *point16_tree;
    point16_t   point16;

    point16.x = tvb_get_letohs(tvb, offset);
    point16.y = tvb_get_letohs(tvb, offset + 2);

    if (tree) {
        ti = proto_tree_add_text(tree, tvb, offset, sizeof(point16_t), "POINT16 (%u, %u)", point16.x, point16.y);
        point16_tree = proto_item_add_subtree(ti, ett_point16);

        proto_tree_add_text(point16_tree, tvb, offset,     2, "x: %u", point16.x);
        proto_tree_add_text(point16_tree, tvb, offset + 2, 2, "y: %u", point16.y);
    }

    return point16;
}

static guint32
dissect_Mask(tvbuff_t *tvb, proto_tree *tree, guint32 offset)
{
    proto_item *ti = NULL;
    proto_tree *Mask_tree;
    guint32     bitmap;

    ti = proto_tree_add_text(tree, tvb, offset, sizeof_Mask, "Mask");
    Mask_tree = proto_item_add_subtree(ti, ett_Mask);

    bitmap = tvb_get_letohl(tvb, offset + (int)sizeof(point32_t) + 1);
    if (bitmap != 0) {
        proto_tree_add_item(Mask_tree, hf_Mask_flag, tvb, offset, 1, ENC_NA);
        offset += 1;
        dissect_POINT32(tvb, Mask_tree, offset);
        offset += (int)sizeof(point32_t);
        proto_tree_add_item(Mask_tree, hf_Mask_bitmap, tvb, offset, 4, ENC_LITTLE_ENDIAN);
        offset += 4;
        proto_item_set_len(ti, sizeof_Mask + sizeof_ImageDescriptor);
        dissect_ImageDescriptor(tvb, Mask_tree, offset);
        return sizeof_Mask + sizeof_ImageDescriptor;
    } else {
        proto_tree_add_text(Mask_tree, tvb, offset, 1, "Mask flag - value irrelevant as bitmap address is 0");
        offset += 1;
        proto_tree_add_text(Mask_tree, tvb, offset, sizeof(point32_t), "Point - value irrelevant as bitmap address is 0");
        offset += (int)sizeof(point32_t);
        proto_tree_add_item(Mask_tree, hf_Mask_bitmap, tvb, offset, 4, ENC_LITTLE_ENDIAN);
    }
    return sizeof_Mask;
}

/* returns brush size */
static guint32
dissect_Brush(tvbuff_t *tvb, proto_tree *tree, guint32 offset)
{
    proto_item   *ti   = NULL;
    proto_tree   *brush_tree;
    const guint8  type = tvb_get_guint8(tvb, offset);

    switch (type) {
        case SPICE_BRUSH_TYPE_SOLID:
            ti = proto_tree_add_text(tree, tvb, offset, 5, "Brush - SOLID");
            brush_tree = proto_item_add_subtree(ti, ett_brush);
            proto_tree_add_item(brush_tree, hf_brush_type, tvb, offset, 1, ENC_LITTLE_ENDIAN);
            offset += 1;
            proto_tree_add_item(brush_tree, hf_brush_rgb, tvb, offset, 4, ENC_LITTLE_ENDIAN);
            return 5;
            break;
        case SPICE_BRUSH_TYPE_PATTERN:
            ti = proto_tree_add_text(tree, tvb, offset, 17, "Brush - PATTERN");
            brush_tree = proto_item_add_subtree(ti, ett_brush);
            proto_tree_add_item(brush_tree, hf_brush_type, tvb, offset, 1, ENC_LITTLE_ENDIAN);
            offset += 1;
            /* FIXME: this is supposed to be the offset to the image to be used as the pattern.        */
            /* For now the hack is that callers check if the returned size was not 5 (therefore SOLID, */
            /* it's a pattern and later on dissect the image. That's bad. Really. */
            dissect_ID(tvb, brush_tree, offset);
            offset += 4;
            dissect_POINT32(tvb, brush_tree, offset);
            return (1 + 4 + 8);
            break;
        case SPICE_BRUSH_TYPE_NONE:
            proto_tree_add_text(tree, tvb, offset, 1, "Brush - NONE");
            return 1;
            break;
        default:
            proto_tree_add_text(tree, tvb, offset, 0, "Invalid Brush type");
            return 0;
            break;
    }

    return 0;
}

static guint32
dissect_DisplayBase(tvbuff_t *tvb, proto_tree *tree, guint32 offset)
{
    proto_item *ti        = NULL;
    proto_tree *DisplayBase_tree;
    SpiceRect   rect;
    guint8      clip_type;
    guint32     clip_size = 0;

    ti = proto_tree_add_text(tree, tvb, offset, sizeof_DisplayBase, "SpiceMsgDisplayBase");
    DisplayBase_tree = proto_item_add_subtree(ti, ett_DisplayBase);
    proto_tree_add_item(DisplayBase_tree, hf_display_surface_id, tvb, offset, 4, ENC_LITTLE_ENDIAN);
    offset += 4;
    rect = dissect_SpiceRect(tvb, DisplayBase_tree, offset, -1);
    proto_item_append_text(ti, " - SpiceRect box (%u-%u, %u-%u)",rect.left, rect.top, rect.right, rect.bottom);
    offset += (int)sizeof_SpiceRect;
    clip_type = dissect_Clip(tvb, DisplayBase_tree, offset);
    offset += (int)sizeof_Clip;
    if (clip_type == CLIP_TYPE_RECTS) {
        clip_size = dissect_RectList(tvb, DisplayBase_tree, offset);
        proto_item_set_len(ti, sizeof_DisplayBase + clip_size);
        return sizeof_DisplayBase + clip_size;
    }
    return sizeof_DisplayBase;
}

static const gchar* get_message_type_string(const guint16 message_type, const spice_conversation_t *spice_info,
                                            const gboolean client_message)
{

    if (message_type < SPICE_FIRST_AVAIL_MESSAGE) { /* this is a common message */
        if (client_message) {
            return val_to_str_const(message_type, common_client_message_types, "Unknown client message");
        } else {
            return val_to_str_const(message_type, common_server_message_types, "Unknown server message");
        }
    }

    switch (spice_info->channel_type) {
        case SPICE_CHANNEL_PLAYBACK:
            return val_to_str_const(message_type, playback_server_message_types, "Unknown playback channel server message");
            break;
        case SPICE_CHANNEL_RECORD:
            if (client_message) {
                return val_to_str_const(message_type, record_client_message_types, "Unknown record channel client message");
            } else {
                return val_to_str_const(message_type, record_server_message_types, "Unknown record channel server message");
            }
            break;
        case SPICE_CHANNEL_MAIN:
            if (client_message) {
                return val_to_str_const(message_type, main_client_message_types, "Unknown main channel client message");
            } else {
                return val_to_str_const(message_type, main_server_message_types, "Unknown main channel server message");
            }
            break;
        case SPICE_CHANNEL_CURSOR:
            if (client_message) {
                return val_to_str_const(message_type, cursor_client_message_types, "Unknown cursor channel client message");
            } else {
                return val_to_str_const(message_type, cursor_server_message_types, "Unknown cursor channel server message");
            }
            break;
        case SPICE_CHANNEL_DISPLAY:
            if (client_message) {
                return val_to_str_const(message_type, display_client_message_types, "Unknown display channel client message");
            } else {
                return val_to_str_const(message_type, display_server_message_types, "Unknown display channel server message");
            }
            break;
        case SPICE_CHANNEL_INPUTS:
            if (client_message) {
                return val_to_str_const(message_type, inputs_client_message_types, "Unknown inputs channel client message");
            } else {
                return val_to_str_const(message_type, inputs_server_message_types, "Unknown inputs channel server message");
            }
            break;
        default:
            break;
    }
    return "Unknown message";
}
static void
dissect_spice_mini_data_header(tvbuff_t *tvb, proto_tree *tree, const spice_conversation_t *spice_info,
                               const gboolean client_message, const guint16 message_type, guint32 offset)
{
    if (tree) {
        proto_tree_add_text(tree, tvb, offset, 2, "Message type: %s (%d)", get_message_type_string(message_type, spice_info, client_message), message_type);
        offset += 2;
        proto_tree_add_item(tree, hf_data_size, tvb, offset, 4, ENC_LITTLE_ENDIAN);
    }
}

static void
dissect_spice_data_header(tvbuff_t *tvb, proto_tree *tree, const spice_conversation_t *spice_info,
                          const gboolean client_message, const guint16 message_type, guint32 *sublist_size, guint32 offset)
{
    *sublist_size = tvb_get_letohl(tvb, offset + 14);

    if (tree) {
        proto_tree_add_item(tree, hf_serial, tvb, offset, 8, ENC_LITTLE_ENDIAN);
        offset += 8;
        proto_tree_add_text(tree, tvb, offset, 2, "Message type: %s (%d)", get_message_type_string(message_type, spice_info, client_message), message_type);
        offset += 2;
        proto_tree_add_item(tree, hf_data_size, tvb, offset, 4, ENC_LITTLE_ENDIAN);
        offset += 4;
        proto_tree_add_item(tree, hf_data_sublist, tvb, offset, 4, ENC_LITTLE_ENDIAN);
    }
}


static guint32
dissect_spice_common_client_messages(tvbuff_t *tvb, proto_tree *tree, const guint16 message_type, guint32 offset)
{
    proto_item *ti=NULL;
    proto_tree *client_message_tree;

    switch (message_type) {
        case SPICEC_ACK_SYNC:
            ti = proto_tree_add_text(tree, tvb, offset, 4, "Client ACK_SYNC message");
            client_message_tree = proto_item_add_subtree(ti, ett_common_client_message);
            proto_tree_add_item(client_message_tree, hf_red_set_ack_generation, tvb, offset, 4, ENC_LITTLE_ENDIAN);
            offset += 4;
            break;
        case SPICEC_ACK:
            proto_tree_add_text(tree, tvb, offset, 0, "Client ACK message");
            break;
        case SPICEC_PONG:
            ti = proto_tree_add_text(tree, tvb, offset, 12, "Client PONG message");
            client_message_tree = proto_item_add_subtree(ti, ett_common_client_message);
            proto_tree_add_item(client_message_tree, hf_red_ping_id, tvb, offset, 4, ENC_LITTLE_ENDIAN);
            offset += 4;
            proto_tree_add_item(client_message_tree, hf_red_timestamp, tvb, offset, 8, ENC_LITTLE_ENDIAN);
            offset += 8;
            break;
        /*
        case SPICEC_MIGRATE_FLUSH_MARK:
        case SPICEC_MIGRATE_DATA:
        case SPICEC_DISCONNECTING:
        */
        default:
            proto_tree_add_text(tree, tvb, offset, 0, "Unknown common client message - cannot dissect");
            break;
    }

    return offset;
}

static guint32
dissect_spice_common_server_messages(tvbuff_t *tvb, proto_tree *tree, const guint16 message_type, guint32 offset, const guint32 total_message_size)
{
    proto_item *ti = NULL;
    proto_tree *server_message_tree;
    guint32     message_len, severity, visibility;

    switch (message_type) {
        /*
        case SPICE_MIGRATE:
        case SPICE_MIGRATE_DATA:
        case SPICE_WAIT_FOR_CHANNELS:
        case SPICE_DISCONNECTING:
        */
        case SPICE_SET_ACK:
            ti = proto_tree_add_text(tree, tvb, offset, 8, "Server SET_ACK message");
            server_message_tree = proto_item_add_subtree(ti, ett_common_server_message);
            proto_tree_add_item(server_message_tree, hf_red_set_ack_generation, tvb, offset, 4, ENC_LITTLE_ENDIAN);
            offset += 4;
            proto_tree_add_item(server_message_tree, hf_red_set_ack_window, tvb, offset, 4, ENC_LITTLE_ENDIAN);
            offset += 4;
            break;
        case SPICE_PING:
            ti = proto_tree_add_text(tree, tvb, offset, 12, "Server PING message");
            server_message_tree = proto_item_add_subtree(ti, ett_common_server_message);
            proto_tree_add_item(server_message_tree, hf_red_ping_id, tvb, offset, 4, ENC_LITTLE_ENDIAN);
            offset += 4;
            proto_tree_add_item(server_message_tree, hf_red_timestamp, tvb, offset, 8, ENC_LITTLE_ENDIAN);
            offset += 8;
            if (total_message_size > 12) {
                proto_tree_add_text(server_message_tree, tvb, offset, total_message_size - 12,
                                    "PING DATA (%d bytes)", total_message_size - 12);
                offset += (total_message_size - 12);
            }
            break;
        case SPICE_NOTIFY:
            ti = proto_tree_add_text(tree, tvb, offset, 12, "Server NOTIFY message");
            server_message_tree = proto_item_add_subtree(ti, ett_common_server_message);
            proto_tree_add_item(server_message_tree, hf_red_timestamp, tvb, offset, 8, ENC_LITTLE_ENDIAN);
            offset += 8;
            /* TODO: properly dissect severity and visibility flags, using hf_ and proto_tree_add_item */
            severity = tvb_get_letohl(tvb, offset);
            proto_tree_add_text(server_message_tree, tvb, offset, 4,
                                "Severity: %s (%d)", val_to_str_const(severity, spice_severity_vs, "unknown severity"), severity);
            offset += 4;
            visibility = tvb_get_letohl(tvb, offset);
            proto_tree_add_text(server_message_tree, tvb, offset, 4,
                                "Visibility: %s (%d)", val_to_str_const(visibility, spice_visibility_vs, "unknown visibility"), visibility);
            offset += 4;
            /*TODO: based on severity, dissect the error code */
            proto_tree_add_text(server_message_tree, tvb, offset, 4, "error/warning/info code: %d", tvb_get_letohl(tvb, offset));
            offset += 4;
            message_len = tvb_get_letohl(tvb, offset);
            proto_tree_add_text(server_message_tree, tvb, offset, 4, "message length: %d", message_len);
            offset += 4;
            /*TODO use proto_tree_add_string and get the stringz using tvb_get_ephemeral_stringz() */
            proto_tree_add_text(server_message_tree, tvb, offset, message_len + 1, "Message content");
            offset += (message_len + 1);
            break;
        default:
            proto_tree_add_text(tree, tvb, offset, 0, "Unknown common server message - cannot dissect");
            break;
    }

    return offset;
}
static guint32
dissect_spice_record_client(tvbuff_t *tvb, proto_tree *tree, const guint16 message_type, guint32 offset)
{
    proto_item *ti=NULL;
    proto_tree *record_tree;

    switch (message_type) {
        case SPICEC_RECORD_MODE:
            ti = proto_tree_add_text(tree, tvb, offset, 8, "Client RECORD_MODE message"); /* size is incorrect, fixed later */
            record_tree = proto_item_add_subtree(ti, ett_record_client);
            proto_tree_add_item(record_tree, hf_playback_record_mode_timstamp, tvb, offset, 4, ENC_LITTLE_ENDIAN);
            offset += 4;
            proto_tree_add_item(record_tree, hf_playback_record_mode, tvb, offset, 2, ENC_LITTLE_ENDIAN);
            offset += 2;
            /* TODO - mode dependant, there may be more data here */
            break;
        default:
            proto_tree_add_text(tree, tvb, offset, 0, "Unknown record client message - cannot dissect");
            break;
    }

    return offset;
}

static guint32
dissect_spice_display_client(tvbuff_t *tvb, proto_tree *tree, const guint16 message_type, guint32 offset)
{
    proto_item *ti=NULL;
    proto_tree *display_tree;

    switch (message_type) {
        case SPICEC_DISPLAY_INIT:
            ti = proto_tree_add_text(tree, tvb, offset, sizeof_RedcDisplayInit, "Client INIT message");
            display_tree = proto_item_add_subtree(ti, ett_display_client);
            proto_tree_add_item(display_tree, hf_spice_display_init_cache_id, tvb, offset,  1, ENC_LITTLE_ENDIAN);
            offset += 1;
            proto_tree_add_item(display_tree, hf_spice_display_init_cache_size, tvb, offset,  8, ENC_LITTLE_ENDIAN);
            offset += 8;
            proto_tree_add_item(display_tree, hf_spice_display_init_glz_dict_id, tvb, offset, 1, ENC_LITTLE_ENDIAN);
            offset += 1;
            proto_tree_add_item(display_tree, hf_spice_display_init_dict_window_size, tvb, offset, 4, ENC_LITTLE_ENDIAN);
            offset += 4;
            break;
        default:
            proto_tree_add_text(tree, tvb, offset, 0, "Unknown display client message - cannot dissect");
            break;
    }

    return offset;
}

static guint32
dissect_spice_display_server(tvbuff_t *tvb, proto_tree *tree, packet_info *pinfo, const guint16 message_type, guint32 offset)
{
    guint32    data_size, displayBaseLen;
    guint8     clip_type;
    guint16    glyphs, count, i;
    SpiceRect  r;
    tvbuff_t  *jpeg_tvb;

    switch (message_type) {
        case SPICE_DISPLAY_MODE:
            proto_tree_add_item(tree, hf_spice_display_mode_width, tvb, offset, 4, ENC_LITTLE_ENDIAN);
            offset += 4;
            proto_tree_add_item(tree, hf_spice_display_mode_height, tvb, offset, 4, ENC_LITTLE_ENDIAN);
            offset += 4;
            proto_tree_add_item(tree, hf_spice_display_mode_depth, tvb, offset, 4, ENC_LITTLE_ENDIAN);
            offset += 4;
            break;
        case SPICE_DISPLAY_MARK:
            proto_tree_add_text(tree, tvb, offset, 0, "DISPLAY_MARK message");
            break;
        case SPICE_DISPLAY_RESET:
            proto_tree_add_text(tree, tvb, offset, 0, "DISPLAY_RESET message");
            break;
        case SPICE_DISPLAY_DRAW_ALPHA_BLEND:
            displayBaseLen = dissect_DisplayBase(tvb, tree, offset);
            offset += displayBaseLen;
            /* TODO: Flag 1 byte, Alpha 1 byte dissection*/
            offset += 2;
            dissect_ID(tvb, tree, offset);
            offset += 4;
            dissect_SpiceRect(tvb, tree, offset, -1);
            offset += (int)sizeof_SpiceRect;
            data_size = dissect_Image(tvb, tree, pinfo, offset);
            offset += data_size;
            break;
        case SPICE_DISPLAY_DRAW_BLACKNESS:
            displayBaseLen = dissect_DisplayBase(tvb, tree, offset);
            offset += displayBaseLen;
            offset += dissect_Mask(tvb, tree, offset);
            break;
        case SPICE_DISPLAY_COPY_BITS:
            displayBaseLen = dissect_DisplayBase(tvb, tree, offset);
            offset += displayBaseLen;
            dissect_POINT32(tvb, tree, offset);
            offset += (int)sizeof(point32_t);
            break;
        case SPICE_DISPLAY_DRAW_WHITENESS:
            displayBaseLen = dissect_DisplayBase(tvb, tree, offset);
            offset += displayBaseLen;
            offset += dissect_Mask(tvb, tree, offset);
            break;
        case SPICE_DISPLAY_DRAW_INVERS:
            displayBaseLen = dissect_DisplayBase(tvb, tree, offset);
            offset += displayBaseLen;
            offset += dissect_Mask(tvb, tree, offset);
            break;
        case SPICE_DISPLAY_DRAW_FILL:
            displayBaseLen = dissect_DisplayBase(tvb, tree, offset);
            offset += displayBaseLen;
            data_size = dissect_Brush(tvb, tree, offset);
            offset += data_size;

            proto_tree_add_item(tree, hf_display_rop_descriptor, tvb, offset, 2, ENC_LITTLE_ENDIAN);
            offset += 2;

            offset += dissect_Mask(tvb, tree, offset);

            if (data_size != 5) { /* if it's not a SOLID brush, it's a PATTERN, dissect its image descriptior */
                offset += dissect_Image(tvb, tree, pinfo, offset);
            }
            break;
        case SPICE_DISPLAY_DRAW_TRANSPARENT:
            displayBaseLen = dissect_DisplayBase(tvb, tree, offset);
            offset += displayBaseLen;
            dissect_ID(tvb, tree, offset);
            offset += 4;
            /* source area */
            dissect_SpiceRect(tvb, tree, offset, -1);
            offset += (int)sizeof_SpiceRect;
            proto_tree_add_item(tree, hf_tranparent_src_color, tvb, offset, 4, ENC_LITTLE_ENDIAN);
            offset += 4;
            proto_tree_add_item(tree, hf_tranparent_true_color, tvb, offset, 4, ENC_LITTLE_ENDIAN);
            offset += 4;
            data_size = dissect_Image(tvb, tree, pinfo, offset);
            offset += data_size;
            break;
        case SPICE_DISPLAY_DRAW_BLEND:
        case SPICE_DISPLAY_DRAW_COPY:
            displayBaseLen = dissect_DisplayBase(tvb, tree, offset);
            offset += displayBaseLen;
            /* SpiceImage *src_bitmap */
            dissect_ID(tvb, tree, offset);
            offset += 4;

            /* source area */
            dissect_SpiceRect(tvb, tree, offset, -1);
            offset += (int)sizeof_SpiceRect;

            proto_tree_add_item(tree, hf_display_rop_descriptor, tvb, offset, 2, ENC_LITTLE_ENDIAN);
            offset += 2;

            proto_tree_add_item(tree, hf_display_scale_mode, tvb, offset, 1, ENC_NA);
            offset += 1;

            offset += dissect_Mask(tvb, tree, offset);

            data_size = dissect_Image(tvb, tree, pinfo, offset);
            offset += data_size;
            break;
        case SPICE_DISPLAY_DRAW_ROP3:
            displayBaseLen = dissect_DisplayBase(tvb, tree, offset);
            offset += displayBaseLen;
            /* SpiceImage *src_bitmap */
            dissect_ID(tvb, tree, offset);
            offset += 4;

            /* source area */
            dissect_SpiceRect(tvb, tree, offset, -1);
            offset += (int)sizeof_SpiceRect;

            data_size = dissect_Brush(tvb, tree, offset);
            offset += data_size;

            proto_tree_add_text(tree, tvb, offset, 1, "ROP3");
            offset += 1;
            proto_tree_add_text(tree, tvb, offset, 1, "scale mode");
            offset += 1;

            offset += dissect_Mask(tvb, tree, offset);
            /*FIXME - need to understand what the rest of the message contains. */
            data_size = dissect_Image(tvb, tree, pinfo, offset);
            offset += data_size;
            break;
        case SPICE_DISPLAY_INVAL_ALL_PALETTES:
            proto_tree_add_text(tree, tvb, offset, 0, "DISPLAY_INVAL_ALL_PALETTES message");
            break;
        case SPICE_DISPLAY_DRAW_TEXT:
            displayBaseLen = dissect_DisplayBase(tvb, tree, offset);
            offset += displayBaseLen;
            dissect_ID(tvb, tree, offset);
            offset += 4;

            r = dissect_SpiceRect(tvb, tree, offset, -1);
            offset += (int)sizeof_SpiceRect;
            if (!rect_is_empty(r)) {
                data_size = dissect_Brush(tvb, tree, offset);
                offset += data_size;
            }
            proto_tree_add_item(tree, hf_display_text_fore_mode, tvb, offset, 2, ENC_LITTLE_ENDIAN);
            offset += 2;
            proto_tree_add_item(tree, hf_display_text_back_mode, tvb, offset, 2, ENC_LITTLE_ENDIAN);
            offset += 2;

            glyphs = tvb_get_letohs(tvb, offset);
            proto_tree_add_text(tree, tvb, offset, 2, "Number of glyphs: %u", glyphs);
            offset += 2;
            proto_tree_add_text(tree, tvb, offset, 2, "Glyph flags");
            /*TODO finish dissecting glyph list */
            break;
        case SPICE_DISPLAY_DRAW_STROKE:
            displayBaseLen = dissect_DisplayBase(tvb, tree, offset);
            offset  += displayBaseLen;
            /*TODO: complete and correct dissection */

            break;
        case SPICE_DISPLAY_STREAM_CLIP:
            proto_tree_add_item(tree, hf_display_stream_id, tvb, offset, 4, ENC_LITTLE_ENDIAN);
            offset += 4;
            clip_type = dissect_Clip(tvb, tree, offset);
            offset += (int)sizeof_Clip;
            if (clip_type == CLIP_TYPE_RECTS) {
                offset += dissect_RectList(tvb, tree, offset);
            }
            break;
        case SPICE_DISPLAY_STREAM_CREATE:
            proto_tree_add_item(tree, hf_display_surface_id, tvb, offset, 4, ENC_LITTLE_ENDIAN);
            offset += 4;
            proto_tree_add_item(tree, hf_display_stream_id, tvb, offset, 4, ENC_LITTLE_ENDIAN);
            offset += 4;
            proto_tree_add_item(tree, hf_display_stream_flags, tvb, offset, 1, ENC_LITTLE_ENDIAN);
            offset += 1;
            proto_tree_add_item(tree, hf_display_stream_codec_type, tvb, offset, 1, ENC_LITTLE_ENDIAN);
            offset += 1;
            proto_tree_add_text(tree, tvb, offset, 8, "stamp");
            offset += 8;
            proto_tree_add_item(tree, hf_display_stream_width, tvb, offset, 4, ENC_LITTLE_ENDIAN);
            offset += 4;
            proto_tree_add_item(tree, hf_display_stream_height, tvb, offset, 4, ENC_LITTLE_ENDIAN);
            offset += 4;
            proto_tree_add_item(tree, hf_display_stream_src_width, tvb, offset, 4, ENC_LITTLE_ENDIAN);
            offset += 4;
            proto_tree_add_item(tree, hf_display_stream_src_height, tvb, offset, 4, ENC_LITTLE_ENDIAN);
            offset += 4;
            dissect_SpiceRect(tvb, tree, offset, -1);
            offset += (int)sizeof_SpiceRect;
            clip_type = dissect_Clip(tvb, tree, offset);
            offset += (int)sizeof_Clip;
            if (clip_type == CLIP_TYPE_RECTS) {
                offset += dissect_RectList(tvb, tree, offset);
            }
            break;
        case SPICE_DISPLAY_STREAM_DATA:
            data_size = tvb_get_letohl(tvb, offset + 8);
            proto_tree_add_item(tree, hf_display_stream_id, tvb, offset, 4, ENC_LITTLE_ENDIAN);
            offset += 4;
            proto_tree_add_item(tree, hf_multi_media_time, tvb, offset, 4, ENC_LITTLE_ENDIAN);
            offset += 4;
            proto_tree_add_item(tree, hf_display_stream_data_size, tvb, offset, 4, ENC_LITTLE_ENDIAN);
            offset += 4;
            proto_tree_add_text(tree, tvb, offset, data_size, "Stream data");
            jpeg_tvb = tvb_new_subset(tvb, offset, data_size, data_size);
            call_dissector(jpeg_handle, jpeg_tvb, pinfo, tree);
            offset += data_size;
            break;
        case SPICE_DISPLAY_STREAM_DESTROY:
            proto_tree_add_item(tree, hf_display_stream_id, tvb, offset, 4, ENC_LITTLE_ENDIAN);
            offset += 4;
            break;
        case SPICE_DISPLAY_STREAM_DATA_SIZED:
            proto_tree_add_item(tree, hf_display_stream_id, tvb, offset, 4, ENC_LITTLE_ENDIAN);
            offset += 4;
            proto_tree_add_item(tree, hf_multi_media_time, tvb, offset, 4, ENC_LITTLE_ENDIAN);
            offset += 4;
            proto_tree_add_item(tree, hf_display_stream_width, tvb, offset, 4, ENC_LITTLE_ENDIAN);
            offset += 4;
            proto_tree_add_item(tree, hf_display_stream_height, tvb, offset, 4, ENC_LITTLE_ENDIAN);
            offset += 4;
            dissect_SpiceRect(tvb, tree, offset, -1);
            offset += (int)sizeof_SpiceRect;
            proto_tree_add_item(tree, hf_display_stream_data_size, tvb, offset, 4, ENC_LITTLE_ENDIAN);
            offset += 4;
            break;
        case SPICE_DISPLAY_STREAM_DESTROY_ALL:
            proto_tree_add_text(tree, tvb, offset, 0, "DISPLAY_STREAM_DESTROY_ALL message");
            break;
        case SPICE_DISPLAY_DRAW_SURFACE_CREATE:
            proto_tree_add_item(tree, hf_display_surface_id, tvb, offset, 4, ENC_LITTLE_ENDIAN);
            offset += 4;
            proto_tree_add_item(tree, hf_display_surface_width, tvb, offset, 4, ENC_LITTLE_ENDIAN);
            offset += 4;
            proto_tree_add_item(tree, hf_display_surface_height, tvb, offset, 4, ENC_LITTLE_ENDIAN);
            offset += 4;
            proto_tree_add_item(tree, hf_display_surface_format, tvb, offset, 4, ENC_LITTLE_ENDIAN);
            offset += 4;
            proto_tree_add_item(tree, hf_display_surface_flags, tvb, offset, 4, ENC_LITTLE_ENDIAN);
            offset += 4;
            break;
        case SPICE_DISPLAY_DRAW_SURFACE_DESTROY:
            proto_tree_add_item(tree, hf_display_surface_id, tvb, offset, 4, ENC_LITTLE_ENDIAN);
            offset += 4;
            break;
        case SPICE_DISPLAY_MONITORS_CONFIG:
            proto_tree_add_item(tree, hf_display_monitor_config_count, tvb, offset, 2, ENC_LITTLE_ENDIAN);
            count = tvb_get_letohs(tvb, offset);
            offset += 2;
            proto_tree_add_item(tree, hf_display_monitor_config_max_allowed, tvb, offset, 2, ENC_LITTLE_ENDIAN);
            offset += 2;
            for (i = 0; i < count; i++) {
                offset = dissect_SpiceHead(tvb, tree, offset, i);
            }
            break;
        case SPICE_DISPLAY_DRAW_COMPOSITE:
            break;
        default:
            proto_tree_add_text(tree, tvb, offset, 0, "Unknown display server message - cannot dissect");
            break;
    }
    return offset;
}

static guint32
dissect_spice_playback_server(tvbuff_t *tvb, proto_tree *tree, const guint16 message_type, guint32 message_size, spice_conversation_t *spice_info, guint32 offset)
{
    guint8 num_channels, mute, i;

    switch (message_type) {
        case SPICE_PLAYBACK_DATA:
            proto_tree_add_item(tree, hf_playback_record_mode_timstamp, tvb, offset, 4, ENC_LITTLE_ENDIAN);
            offset += 4;
            switch (spice_info->playback_mode) {
                case SPICE_AUDIO_DATA_MODE_RAW:
                    proto_tree_add_text(tree, tvb, offset, message_size - 4, "RAW playback data");
                    break;
                case SPICE_AUDIO_DATA_MODE_CELT_0_5_1:
                    proto_tree_add_text(tree, tvb, offset, message_size - 4, "CELT 0.5.1 encoded playback data");
                    break;
                default:
                    proto_tree_add_text(tree, tvb, offset, message_size - 4, "unknown playback mode: %u", spice_info->playback_mode);
                    break;
            }
            offset += (message_size - 4);
            break;
        case SPICE_PLAYBACK_MODE:
            proto_tree_add_item(tree, hf_playback_record_mode_timstamp, tvb, offset, 4, ENC_LITTLE_ENDIAN);
            offset += 4;
            spice_info->playback_mode = tvb_get_letohs(tvb, offset);
            proto_tree_add_item(tree, hf_playback_record_mode, tvb, offset, 2, ENC_LITTLE_ENDIAN);
            offset += 2;
            /* TODO - mode dependent, there may be more data here */
            break;
        case SPICE_PLAYBACK_START:
            /*TODO: no. channels (UINT32), format (UINT16), frequency (UINT32), time (UINT32)*/
            offset += 14;
            break;
        case SPICE_PLAYBACK_STOP:
            proto_tree_add_text(tree, tvb, offset, 0, "PLAYBACK_STOP message");
            break;
        case SPICE_PLAYBACK_VOLUME:
            proto_tree_add_text(tree, tvb, offset, 0, "PLAYBACK_VOLUME message");
            num_channels = tvb_get_guint8(tvb, offset);
            proto_tree_add_text(tree, tvb, offset, 1, "Number of channels: %u", num_channels);
            offset += 1;
            for (i = 0; i < num_channels; i++) {
                proto_tree_add_text(tree, tvb, offset, 2, "Channel %u volume: %u", i, tvb_get_letohs(tvb, offset));
                offset += 2;
            }
            break;
        case SPICE_PLAYBACK_MUTE:
            proto_tree_add_text(tree, tvb, offset, 1, "PLAYBACK_MUTE message");
            mute = tvb_get_guint8(tvb, offset);
            proto_tree_add_text(tree, tvb, offset, 1, "Mute: %u", mute);
            offset += 1;
            break;
        default:
            proto_tree_add_text(tree, tvb, offset, 0, "Unknown playback server message - cannot dissect");
            break;
    }
    return offset;
}

static guint32
dissect_spice_cursor_server(tvbuff_t *tvb, proto_tree *tree, const guint16 message_type, guint32 offset)
{
    guint32 RedCursorSize;

    switch (message_type) {
        case SPICE_CURSOR_INIT:
            dissect_POINT16(tvb, tree, offset);
            offset += (int)sizeof(point16_t);
            proto_tree_add_item(tree, hf_cursor_trail_len, tvb, offset, 2, ENC_LITTLE_ENDIAN);
            offset += 2;
            proto_tree_add_item(tree, hf_cursor_trail_freq, tvb, offset, 2, ENC_LITTLE_ENDIAN);
            offset += 2;
            proto_tree_add_item(tree, hf_cursor_trail_visible, tvb, offset, 1, ENC_LITTLE_ENDIAN);
            offset += 1;
            RedCursorSize = dissect_RedCursor(tvb, tree, offset);
            offset += RedCursorSize;
            break;
        case SPICE_CURSOR_RESET:
            proto_tree_add_text(tree, tvb, offset, 0, "CURSOR_RESET message");
            break;
        case SPICE_CURSOR_SET:
            dissect_POINT16(tvb, tree, offset);
            offset += (int)sizeof(point16_t);
            offset +=1; /*TODO flags */
            RedCursorSize = dissect_RedCursor(tvb, tree, offset);
            offset += RedCursorSize;
            break;
        case SPICE_CURSOR_MOVE:
            dissect_POINT16(tvb, tree, offset);
            offset += (int)sizeof(point16_t);
            break;
        case SPICE_CURSOR_HIDE:
            proto_tree_add_text(tree, tvb, offset, 0, "CURSOR_HIDE message");
            break;
        case SPICE_CURSOR_TRAIL:
            proto_tree_add_item(tree, hf_cursor_trail_len, tvb, offset, 2, ENC_LITTLE_ENDIAN);
            offset += 2;
            proto_tree_add_item(tree, hf_cursor_trail_freq, tvb, offset, 2, ENC_LITTLE_ENDIAN);
            offset += 2;
            break;
        case SPICE_CURSOR_INVAL_ONE:
            proto_tree_add_item(tree, hf_cursor_id, tvb, offset, 8, ENC_LITTLE_ENDIAN);
            offset += 8;
            break;
        case SPICE_CURSOR_INVAL_ALL:
            proto_tree_add_text(tree, tvb, offset, 0, "CURSOR_INVAL_ALL message");
            break;
        default:
            proto_tree_add_text(tree, tvb, offset, 0, "Unknown cursor server message - cannot dissect");
            break;
    }
    return offset;
}

static guint32
dissect_spice_record_server(tvbuff_t *tvb, proto_tree *tree, const guint16 message_type, guint32 offset)
{
    proto_item *ti=NULL;
    proto_tree *record_tree;
    guint8 num_channels, mute;

    switch (message_type) {
        case SPICE_RECORD_STOP:
            proto_tree_add_text(tree, tvb, offset, 0, "RECORD_STOP message");
            break;
        case SPICE_RECORD_VOLUME:
            ti = proto_tree_add_text(tree, tvb, offset, 0, "RECORD_VOLUME message"); /* TODO: fix length */
            record_tree = proto_item_add_subtree(ti, ett_record_server);
            num_channels = tvb_get_guint8(tvb, offset);
            proto_tree_add_text(record_tree, tvb, offset, 1, "Number of channels: %u", num_channels);
            offset += 1;
            /* TODO: complete dissection - go over all channels and parse the volume */
            break;
        case SPICE_RECORD_MUTE:
            ti = proto_tree_add_text(tree, tvb, offset, 1, "RECORD_MUTE message");
            record_tree = proto_item_add_subtree(ti, ett_record_server);
            mute = tvb_get_guint8(tvb, offset);
            proto_tree_add_text(record_tree, tvb, offset, 1, "mute: %u", mute);
            offset += 1;
            break;
        default:
            proto_tree_add_text(tree, tvb, offset, 0, "Unknown record server message - cannot dissect");
            break;
    }
    return offset;
}

static guint32
dissect_spice_agent_message(tvbuff_t *tvb, proto_tree *tree, const guint32 message_type, guint32 message_len, guint32 offset)
{
    proto_item *ti=NULL;
    proto_tree *agent_tree;

    switch (message_type) {
        case VD_AGENT_MOUSE_STATE:
            proto_tree_add_text(tree, tvb, offset, 4, "VD_AGENT_MOUSE_STATE message");
            offset += 4;
            break;
        case VD_AGENT_MONITORS_CONFIG:
            proto_tree_add_text(tree, tvb, offset, 4, "VD_AGENT_MONITORS_CONFIG message");
            offset += 4;
            break;
        case VD_AGENT_REPLY:
            /*ti = */proto_tree_add_text(tree, tvb, offset, message_len, "VD_AGENT_REPLY message");
            /* TODO: complete dissection
            agent_tree = proto_item_add_subtree(ti, ett_spice_agent);
            */
            offset += message_len;
            break;
        case VD_AGENT_CLIPBOARD:
            /*ti = */proto_tree_add_text(tree, tvb, offset, message_len, "VD_AGENT_CLIPBOARD message");
            /* TODO: display string
            agent_tree = proto_item_add_subtree(ti, ett_spice_agent);
            */
            offset += message_len;
            break;
        case VD_AGENT_DISPLAY_CONFIG:
            proto_tree_add_text(tree, tvb, offset, 4, "VD_AGENT_DISPLAY_CONFIG message");
            offset += 4;
            break;
        case VD_AGENT_ANNOUNCE_CAPABILITIES:
            /*ti = */proto_tree_add_text(tree, tvb, offset, message_len, "VD_AGENT_ANNOUNCE_CAPABILITIES message");
            /* TODO: complete dissection
            agent_tree = proto_item_add_subtree(ti, ett_spice_agent);
            */
            offset += message_len;
            break;
        case VD_AGENT_CLIPBOARD_GRAB:
            ti = proto_tree_add_text(tree, tvb, offset, 4, "VD_AGENT_CLIPBOARD_GRAB message");
            agent_tree = proto_item_add_subtree(ti, ett_spice_agent);
            proto_tree_add_item(agent_tree, hf_agent_clipboard_selection, tvb, offset, 1, ENC_LITTLE_ENDIAN);
            offset += 1;
            proto_tree_add_text(agent_tree, tvb, offset, 3, "reserverd");
            offset += 3;
            break;
        case VD_AGENT_CLIPBOARD_REQUEST:
            ti = proto_tree_add_text(tree, tvb, offset, 8, "VD_AGENT_CLIPBOARD_REQUEST message");
            agent_tree = proto_item_add_subtree(ti, ett_spice_agent);
            proto_tree_add_item(agent_tree, hf_agent_clipboard_selection, tvb, offset, 1, ENC_LITTLE_ENDIAN);
            offset += 1;
            proto_tree_add_text(agent_tree, tvb, offset, 3, "reserverd");
            offset += 3;
            proto_tree_add_item(agent_tree, hf_agent_clipboard_type, tvb, offset, 4, ENC_LITTLE_ENDIAN);
            offset += 4;
            break;
        case VD_AGENT_CLIPBOARD_RELEASE:
            proto_tree_add_text(tree, tvb, offset, 0, "VD_AGENT_CLIPBOARD_RELEASE message");
            break;
        default:
            proto_tree_add_text(tree, tvb, offset, 0, "Unknown agent message (%u) - cannot dissect", message_type);
            break;
    }
    return offset;
}

static guint32
dissect_spice_main_server(tvbuff_t *tvb, proto_tree *tree, const guint16 message_type, guint32 offset)
{
    guint32 num_channels, i, agent_msg_type, agent_msg_len, name_len;
    guint8  channel_type;

    switch (message_type) {
        case SPICE_MAIN_INIT:
            proto_tree_add_item(tree, hf_session_id, tvb, offset, 4, ENC_BIG_ENDIAN);
            offset += 4;
            proto_tree_add_item(tree, hf_display_channels_hint, tvb, offset, 4, ENC_LITTLE_ENDIAN);
            offset += 4;
            proto_tree_add_item(tree, hf_supported_mouse_modes, tvb, offset, 4, ENC_LITTLE_ENDIAN);
            offset += 4;
            proto_tree_add_item(tree, hf_current_mouse_mode, tvb, offset, 4, ENC_LITTLE_ENDIAN);
            offset += 4;
            proto_tree_add_item(tree, hf_agent_connected, tvb, offset, 4, ENC_LITTLE_ENDIAN);
            offset += 4;
            proto_tree_add_item(tree, hf_agent_tokens, tvb, offset, 4, ENC_LITTLE_ENDIAN);
            offset += 4;
            proto_tree_add_item(tree, hf_multi_media_time, tvb, offset, 4, ENC_LITTLE_ENDIAN);
            offset += 4;
            proto_tree_add_item(tree, hf_ram_hint, tvb, offset, 4, ENC_LITTLE_ENDIAN);
            offset += 4;
            break;
        case SPICE_MAIN_NAME:
            name_len = tvb_get_letohl(tvb, offset);
            proto_tree_add_text(tree, tvb, offset, 4, "Name length (bytes): %u", name_len);
            offset += 4;
            proto_tree_add_item(tree, hf_vm_name, tvb, offset, name_len, ENC_ASCII|ENC_NA);
            offset += name_len;
            break;
        case SPICE_MAIN_UUID:
            proto_tree_add_item(tree, hf_vm_uuid, tvb, offset, 16, ENC_BIG_ENDIAN);
            offset += 16;
            break;
        case SPICE_MAIN_CHANNELS_LIST:
            num_channels = tvb_get_letohl(tvb, offset);
            proto_tree_add_text(tree, tvb, offset, 4, "Number of channels: %u", num_channels);
            offset += 4;
            for (i = 0; i < num_channels; i++ ) {
                channel_type = tvb_get_guint8(tvb, offset);
                proto_tree_add_text(tree, tvb, offset, 1,
                                    "Type: %s [%d]", val_to_str_const(channel_type, channel_types_vs, "Unknown"), channel_type);
                offset += 1;
                proto_tree_add_text(tree, tvb, offset, 1, "\tID: %d", tvb_get_guint8(tvb, offset));
                offset += 1;
            }
            break;
        case SPICE_MAIN_MULTI_MEDIA_TIME:
            proto_tree_add_item(tree, hf_multi_media_time, tvb, offset, 4, ENC_LITTLE_ENDIAN);
            offset += 4;
            break;
        case SPICE_MAIN_MOUSE_MODE:
            proto_tree_add_text(tree, tvb, offset, 4, "MOUSE_MODE message");
            /* TODO:
                mouse_mode supported_modes;
                mouse_mode current_mode;
            */
            offset += 4;
            break;
        case SPICE_MAIN_AGENT_DATA:
            proto_tree_add_item(tree, hf_agent_protocol, tvb, offset, 4, ENC_LITTLE_ENDIAN);
            offset += 4;
            proto_tree_add_item(tree, hf_agent_type, tvb, offset, 4, ENC_LITTLE_ENDIAN);
            agent_msg_type = tvb_get_letohl(tvb, offset);
            offset += 4;
            proto_tree_add_item(tree, hf_agent_opaque, tvb, offset, 8, ENC_LITTLE_ENDIAN);
            offset += 8;
            proto_tree_add_item(tree, hf_agent_size, tvb, offset, 4, ENC_LITTLE_ENDIAN);
            agent_msg_len = tvb_get_letohl(tvb, offset);
            offset += 4;
            offset = dissect_spice_agent_message(tvb, tree, agent_msg_type, agent_msg_len, offset);
            break;
        case SPICE_MAIN_AGENT_TOKEN:
            proto_tree_add_item(tree, hf_agent_token, tvb, offset, 4, ENC_LITTLE_ENDIAN);
            offset += 4;
            break;
        default:
            proto_tree_add_text(tree, tvb, offset, 0, "Unknown main server message - cannot dissect");
            break;
    }
    return offset;
}

static guint32
dissect_spice_main_client(tvbuff_t *tvb, proto_tree *tree, const guint16 message_type, guint32 offset)
{
    proto_item *ti = NULL;
    proto_tree *main_tree;
    guint32     agent_msg_type, agent_msg_len;

    switch (message_type) {
        case SPICEC_MAIN_MOUSE_MODE_REQUEST:
            /*ti = */proto_tree_add_text(tree, tvb, offset, 4, "Client MOUSE_MODE_REQUEST message");
            /* TODO: complete dissection - mouse_mode, 2 bytes
            main_tree = proto_item_add_subtree(ti, ett_main_client);
            */
            offset += 2;
            break;
        case SPICEC_MAIN_ATTACH_CHANNELS:
            /*ti = */proto_tree_add_text(tree, tvb, offset, 4, "Client MAIN_ATTACH_CHANNEL message");
            /* TODO: complete dissection
            main_tree = proto_item_add_subtree(ti, ett_main_client);
            */
            break;
        case SPICEC_MAIN_AGENT_START:
            ti = proto_tree_add_text(tree, tvb, offset, 4, "Client AGENT_START message");
            main_tree = proto_item_add_subtree(ti, ett_main_client);
            proto_tree_add_item(main_tree, hf_main_client_agent_tokens, tvb, offset, 4, ENC_LITTLE_ENDIAN);
            offset += 4;
            break;
        case SPICEC_MAIN_AGENT_DATA:
            ti = proto_tree_add_text(tree, tvb, offset, 24, "Client AGENT_DATA message");
            main_tree = proto_item_add_subtree(ti, ett_main_client);
            proto_tree_add_item(main_tree, hf_agent_protocol, tvb, offset, 4, ENC_LITTLE_ENDIAN);
            offset += 4;
            proto_tree_add_item(main_tree, hf_agent_type, tvb, offset, 4, ENC_LITTLE_ENDIAN);
            agent_msg_type = tvb_get_letohl(tvb, offset);
            offset += 4;
            proto_tree_add_item(main_tree, hf_agent_opaque, tvb, offset, 8, ENC_LITTLE_ENDIAN);
            offset += 8;
            proto_tree_add_item(main_tree, hf_agent_size, tvb, offset, 4, ENC_LITTLE_ENDIAN);
            agent_msg_len = tvb_get_letohl(tvb, offset);
            offset += 4;
            offset = dissect_spice_agent_message(tvb, main_tree, agent_msg_type, agent_msg_len, offset);
            break;
        default:
            proto_tree_add_text(tree, tvb, offset, 0, "Unknown main client message - cannot dissect");
            break;
    }
    return offset;
}

static guint32
dissect_spice_inputs_client(tvbuff_t *tvb, proto_tree *tree, const guint16 message_type, guint32 offset)
{
    proto_item *ti=NULL;
    proto_tree *inputs_tree;

    switch (message_type) {
        case SPICEC_INPUTS_KEY_DOWN:
            ti = proto_tree_add_text(tree, tvb, offset, 4, "Client KEY_DOWN message");
            inputs_tree = proto_item_add_subtree(ti, ett_inputs_client);
            proto_tree_add_item(inputs_tree, hf_keyboard_code, tvb, offset, 4, ENC_LITTLE_ENDIAN);
            offset += 4;
            break;
        case SPICEC_INPUTS_KEY_UP:
            ti = proto_tree_add_text(tree, tvb, offset, 4, "Client KEY_UP message");
            inputs_tree = proto_item_add_subtree(ti, ett_inputs_client);
            proto_tree_add_item(inputs_tree, hf_keyboard_code, tvb, offset, 4, ENC_LITTLE_ENDIAN);
            offset += 4;
            break;
        case SPICEC_INPUTS_KEY_MODIFIERS:
            ti = proto_tree_add_text(tree, tvb, offset, 2, "Client KEY_MODIFIERS message");
            inputs_tree = proto_item_add_subtree(ti, ett_inputs_client);
            proto_tree_add_item(inputs_tree, hf_keyboard_bits, tvb, offset, 2, ENC_LITTLE_ENDIAN);
            offset += 2;
            break;
        case SPICEC_INPUTS_MOUSE_POSITION:
            ti = proto_tree_add_text(tree, tvb, offset, sizeof(point32_t) + 3, "Client MOUSE_POSITION message");
            inputs_tree = proto_item_add_subtree(ti, ett_inputs_client);
            dissect_POINT32(tvb, inputs_tree, offset);
            offset += (int)sizeof(point32_t);
            proto_tree_add_item(inputs_tree, hf_button_state, tvb, offset, 2, ENC_LITTLE_ENDIAN);
            offset += 2;
            proto_tree_add_item(inputs_tree, hf_mouse_display_id, tvb, offset, 1, ENC_LITTLE_ENDIAN);
            offset += 1;
            break;
        case SPICEC_INPUTS_MOUSE_MOTION:
            ti = proto_tree_add_text(tree, tvb, offset, sizeof(point32_t) + 4, "Client MOUSE_MOTION message");
            inputs_tree = proto_item_add_subtree(ti, ett_inputs_client);
            dissect_POINT32(tvb, inputs_tree, offset);
            offset += (int)sizeof(point32_t);
            proto_tree_add_item(inputs_tree, hf_button_state, tvb, offset, 2, ENC_LITTLE_ENDIAN);
            offset += 2;
            break;
        case SPICEC_INPUTS_MOUSE_PRESS:
            ti = proto_tree_add_text(tree, tvb, offset, 3, "Client MOUSE_PRESS message");
            inputs_tree = proto_item_add_subtree(ti, ett_inputs_client);
            proto_tree_add_item(inputs_tree, hf_button_state, tvb, offset, 2, ENC_LITTLE_ENDIAN);
            offset += 2;
            proto_tree_add_item(inputs_tree, hf_mouse_display_id, tvb, offset, 1, ENC_NA);
            offset += 1;
            break;
        case SPICEC_INPUTS_MOUSE_RELEASE:
            ti = proto_tree_add_text(tree, tvb, offset, 3, "Client MOUSE_RELEASE message");
            inputs_tree = proto_item_add_subtree(ti, ett_inputs_client);
            proto_tree_add_item(inputs_tree, hf_button_state, tvb, offset, 2, ENC_LITTLE_ENDIAN);
            offset += 2;
            proto_tree_add_item(inputs_tree, hf_mouse_display_id, tvb, offset, 1, ENC_NA);
            offset += 1;
            break;
        default:
            proto_tree_add_text(tree, tvb, offset, 0, "Unknown inputs client message - cannot dissect");
            break;
    }
    return offset;
}

static guint32
dissect_spice_inputs_server(tvbuff_t *tvb, proto_tree *tree, const guint16 message_type, guint32 offset)
{
    switch (message_type) {
        case SPICE_INPUTS_INIT:
            proto_tree_add_item(tree, hf_keyboard_bits, tvb, offset, 2, ENC_LITTLE_ENDIAN);
            offset += 2;
            break;
        case SPICE_INPUTS_KEY_MODIFIERS:
            proto_tree_add_item(tree, hf_keyboard_bits, tvb, offset, 2, ENC_LITTLE_ENDIAN);
            offset += 2;
            break;
        case SPICE_INPUTS_MOUSE_MOTION_ACK:
            proto_tree_add_text(tree, tvb, offset, 0, "Server INPUTS_MOUSE_MOTION_ACK message");
            break;
        default:
            proto_tree_add_text(tree, tvb, offset, 0, "Unknown inputs server message - cannot dissect");
            break;
    }
    return offset;
}

static guint32
dissect_spice_data_server_pdu(tvbuff_t *tvb, proto_tree *tree, packet_info *pinfo, spice_conversation_t *spice_info, guint32 offset, const guint32 total_message_size)
{
    proto_item *ti = NULL, *msg_ti=NULL;
    proto_tree *data_header_tree, *message_tree;
    guint16     message_type;
    guint32     message_size, sublist_size, old_offset;
    guint32     header_size;

    if (spice_info->client_mini_header && spice_info->server_mini_header) {
        header_size  = sizeof_SpiceMiniDataHeader;
        message_type = tvb_get_letohs(tvb, offset);
        message_size = tvb_get_letohl(tvb, offset +2);
        msg_ti = proto_tree_add_text(tree, tvb, offset, 0,
                                     "%s (%d bytes)",
                                     get_message_type_string(message_type, spice_info, FALSE),
                                     message_size + header_size);
        message_tree = proto_item_add_subtree(msg_ti, ett_message);
        ti = proto_tree_add_item(message_tree, hf_data, tvb, offset, header_size, ENC_NA);
        data_header_tree = proto_item_add_subtree(ti, ett_data);
        dissect_spice_mini_data_header(tvb, data_header_tree, spice_info, FALSE, message_type, offset);
        proto_item_set_len(msg_ti, message_size + header_size);
    } else {
        header_size  = sizeof_SpiceDataHeader;
        message_type = tvb_get_letohs(tvb, offset + 8);
        message_size = tvb_get_letohl(tvb, offset + 10);
        msg_ti = proto_tree_add_text(tree, tvb, offset, 0,
                                     "%s (%d bytes)",
                                     get_message_type_string(message_type, spice_info, FALSE),
                                     message_size + header_size);
        message_tree = proto_item_add_subtree(msg_ti, ett_message);
        ti = proto_tree_add_item(message_tree, hf_data, tvb, offset, header_size, ENC_NA);
        data_header_tree = proto_item_add_subtree(ti, ett_data);
        dissect_spice_data_header(tvb, data_header_tree, spice_info, FALSE, message_type, &sublist_size, offset);
    }
    proto_item_set_len(msg_ti, message_size + header_size);
    offset    += header_size;
    old_offset = offset;

    col_append_str(pinfo->cinfo, COL_INFO, get_message_type_string(message_type, spice_info, FALSE));
    if (message_type < SPICE_FIRST_AVAIL_MESSAGE) { /* this is a common message */
        offset = dissect_spice_common_server_messages(tvb, message_tree, message_type, offset, total_message_size - header_size);
        return offset;
    }

    switch (spice_info->channel_type) {
        case SPICE_CHANNEL_PLAYBACK:
            offset = dissect_spice_playback_server(tvb, message_tree, message_type, message_size, spice_info, offset);
            break;
        case SPICE_CHANNEL_RECORD:
            offset = dissect_spice_record_server(tvb, message_tree, message_type, offset);
            break;
        case SPICE_CHANNEL_MAIN:
            offset = dissect_spice_main_server(tvb, message_tree, message_type, offset);
            break;
        case SPICE_CHANNEL_CURSOR:
            offset = dissect_spice_cursor_server(tvb, message_tree, message_type, offset);
            break;
        case SPICE_CHANNEL_DISPLAY:
            offset = dissect_spice_display_server(tvb, message_tree, pinfo, message_type, offset);
            break;
        case SPICE_CHANNEL_INPUTS:
            offset = dissect_spice_inputs_server(tvb, message_tree, message_type, offset);
            break;
        case SPICE_CHANNEL_TUNNEL:
            /* TODO: Not implemented yet */
        case SPICE_CHANNEL_SMARTCARD:
            /* TODO: Not implemented yet */
        default:
            proto_tree_add_text(message_tree, tvb, offset, 0, "Unknown server PDU - cannot dissect");
    }

    if ((offset - old_offset) != message_size) {
        g_warning("dissect_spice_data_server_pdu() - FIXME:message type %s (%u) in packet %d was not fully dissected"
                  " - dissected %d (offset %d [0x%x]), total message size: %d.\r\n",
                  get_message_type_string(message_type, spice_info, FALSE),
                  message_type, pinfo->fd->num, offset - old_offset, offset, offset, message_size + header_size);
        offset = old_offset + message_size;
    }

    return offset;
}

static guint32
dissect_spice_data_client_pdu(tvbuff_t *tvb, proto_tree *tree, packet_info *pinfo, spice_conversation_t *spice_info, guint32 offset)
{
    proto_item *ti = NULL;
    proto_tree *data_header_tree;
    guint16     message_type;
    guint32 /** message_size,**/ sublist_size;
    guint32     header_size;

    if (spice_info->client_mini_header && spice_info->server_mini_header) {
        header_size = sizeof_SpiceMiniDataHeader;
        ti = proto_tree_add_item(tree, hf_data, tvb, offset, header_size, ENC_NA);
        data_header_tree = proto_item_add_subtree(ti, ett_data);
        message_type = tvb_get_letohs(tvb, offset);
        dissect_spice_mini_data_header(tvb, data_header_tree, spice_info, TRUE, message_type, offset);
    } else {
        header_size = sizeof_SpiceDataHeader;
        ti = proto_tree_add_item(tree, hf_data, tvb, offset, header_size, ENC_NA);
        data_header_tree = proto_item_add_subtree(ti, ett_data);
        message_type = tvb_get_letohs(tvb, offset + 8);
        /** message_size = tvb_get_letohl(tvb, offset + 10);  **/
        dissect_spice_data_header(tvb, data_header_tree, spice_info, TRUE, message_type, &sublist_size, offset);
    }
    col_append_str(pinfo->cinfo, COL_INFO, get_message_type_string(message_type, spice_info, TRUE));
    offset += header_size;
        /* TODO: deal with sub-messages list first. As implementation does not uses sub-messsages list yet, */
        /*       it cannot be implemented in the dissector yet. */

    if (message_type < SPICE_FIRST_AVAIL_MESSAGE) { /* this is a common message */
        return dissect_spice_common_client_messages(tvb, tree, message_type, offset);
    }

    switch (spice_info->channel_type) {
        case SPICE_CHANNEL_PLAYBACK:
            break;
        case SPICE_CHANNEL_RECORD:
            offset = dissect_spice_record_client(tvb, tree, message_type, offset);
            break;
        case SPICE_CHANNEL_MAIN:
            offset = dissect_spice_main_client(tvb, tree, message_type, offset);
            break;
        case SPICE_CHANNEL_DISPLAY:
            offset = dissect_spice_display_client(tvb, tree, message_type, offset);
            break;
        case SPICE_CHANNEL_INPUTS:
            offset = dissect_spice_inputs_client(tvb, tree, message_type, offset);
            break;
        default:
            proto_tree_add_text(tree, tvb, offset, 0, "Unknown client PDU - cannot dissect");
            break;
    }

    return offset;
}

static void
dissect_spice_link_common_header(tvbuff_t *tvb, proto_tree *tree)
{
     if (tree) {
        /* dissect common header */
        proto_tree_add_item(tree, hf_spice_magic,   tvb,  0, 4, ENC_ASCII|ENC_NA);
        proto_tree_add_item(tree, hf_major_version, tvb,  4, 4, ENC_LITTLE_ENDIAN);
        proto_tree_add_item(tree, hf_minor_version, tvb,  8, 4, ENC_LITTLE_ENDIAN);
        proto_tree_add_item(tree, hf_message_size,  tvb, 12, 4, ENC_LITTLE_ENDIAN);
    }
}

static void
dissect_spice_common_capabilities(tvbuff_t *tvb, proto_tree *tree, guint32 offset, const guint caps_len, spice_conversation_t *spice_info, gboolean is_client)
{
/* TODO: save common and per-channel capabilities in spice_info ? */
    guint   i;
    guint32 val;

    for(i = 0; i < caps_len; i++) {
        val = tvb_get_letohl(tvb, offset);
        switch (i) {
            case 0:
                if (is_client) {
                    spice_info->client_auth = val;
                } else {
                    spice_info->server_auth = val;
                }
                proto_tree_add_boolean(tree, hf_common_cap_auth_select, tvb, offset, 4, val);
                proto_tree_add_boolean(tree, hf_common_cap_auth_spice,  tvb, offset, 4, val);
                proto_tree_add_boolean(tree, hf_common_cap_auth_sasl,   tvb, offset, 4, val);

                proto_tree_add_boolean(tree, hf_common_cap_mini_header, tvb, offset, 4, val);
                if (val & SPICE_COMMON_CAP_MINI_HEADER_MASK) {
                    if (is_client) {
                        spice_info->client_mini_header = TRUE;
                    } else {
                        spice_info->server_mini_header = TRUE;
                    }
                }
                offset += 4;
                break;
            default:
                proto_tree_add_text(tree, tvb, offset, 4, "Unknown common capability");
                offset += 4;
                break;
        }
    }
}

static void
dissect_spice_link_capabilities(tvbuff_t *tvb, proto_tree *tree, guint32 offset, const guint caps_len, const spice_conversation_t *spice_info)
{
/* TODO: save common and per-channel capabilities in spice_info ? */
    guint   i;
    guint32 val;

    for(i = 0; i < caps_len; i++) {
        val = tvb_get_letohl(tvb, offset);
        switch (spice_info->channel_type) {
            case SPICE_CHANNEL_PLAYBACK:
                switch (i) {
                    case 0:
                        proto_tree_add_boolean(tree, hf_playback_cap_celt,   tvb, offset, 4, val);
                        proto_tree_add_boolean(tree, hf_playback_cap_volume, tvb, offset, 4, val);
                        break;
                    default:
                        break;
                }
                break;
            case SPICE_CHANNEL_MAIN:
                switch (i) {
                    case 0:
                        proto_tree_add_boolean(tree, hf_main_cap_semi_migrate, tvb, offset, 4, val);
                        proto_tree_add_boolean(tree, hf_main_cap_vm_name_uuid, tvb, offset, 4, val); /*Note: only relevant for client. TODO: dissect only for client */
                        proto_tree_add_boolean(tree, hf_main_cap_agent_connected_tokens, tvb, offset, 4, val);
                        proto_tree_add_boolean(tree, hf_main_cap_seamless_migrate,       tvb, offset, 4 ,val);
                        break;
                    default:
                        break;
                }
                break;
            case SPICE_CHANNEL_DISPLAY:
                switch (i) {
                    case 0:
                        proto_tree_add_boolean(tree, hf_display_cap_sized_stream,    tvb, offset, 4, val);
                        proto_tree_add_boolean(tree, hf_display_cap_monitors_config, tvb, offset, 4, val);
                        proto_tree_add_boolean(tree, hf_display_cap_composite,       tvb, offset, 4, val);
                        proto_tree_add_boolean(tree, hf_display_cap_a8_surface,      tvb, offset, 4, val);
                        break;
                    default:
                        break;
                }
                break;
            case SPICE_CHANNEL_INPUTS:
                proto_tree_add_item(tree, hf_inputs_cap, tvb, offset, 4, ENC_LITTLE_ENDIAN);
                break;
            case SPICE_CHANNEL_CURSOR:
                proto_tree_add_item(tree, hf_cursor_cap, tvb, offset, 4, ENC_LITTLE_ENDIAN);
                break;
            case SPICE_CHANNEL_RECORD:
                switch (i) {
                    case 0:
                        proto_tree_add_boolean(tree, hf_record_cap_celt, tvb, offset, 4, val);
                        proto_tree_add_boolean(tree, hf_record_cap_volume, tvb, offset, 4, val);
                        break;
                    default:
                        break;
                }
                break;
            default:
                proto_tree_add_text(tree, tvb, offset, 0, "Unknown channel - cannot dissect");
                break;
        }
        offset += 4;
    }
}

static void
dissect_spice_link_client_pdu(tvbuff_t *tvb, proto_tree *tree, spice_conversation_t *spice_info)
{
    guint32     offset;
    guint32     common_caps_len, channel_caps_len;
    proto_item *ti               = NULL;
    proto_tree *link_header_tree = NULL;
    proto_tree *caps_tree        = NULL;

     if (tree) {
        ti = proto_tree_add_item(tree, hf_link_client, tvb, 0, sizeof_SpiceLinkHeader, ENC_NA);
        link_header_tree = proto_item_add_subtree(ti, ett_link_client);

        dissect_spice_link_common_header(tvb, link_header_tree);
    }
    offset = sizeof_SpiceLinkHeader;

    if (spice_info->channel_type == SPICE_CHANNEL_NONE) {
        spice_info->channel_type = tvb_get_guint8(tvb, offset + 4);
    }
    common_caps_len  = tvb_get_letohl(tvb, offset + 6);
    channel_caps_len = tvb_get_letohl(tvb, offset + 10);
    proto_tree_add_item(tree, hf_conn_id, tvb, offset, 4, ENC_LITTLE_ENDIAN);
    offset += 4;
    proto_tree_add_item(tree, hf_channel_type, tvb, offset, 1, ENC_NA);
    offset += 1;
    proto_tree_add_item(tree, hf_channel_id, tvb, offset, 1, ENC_NA);
    offset += 1;
    proto_tree_add_item(tree, hf_num_common_caps, tvb, offset, 4, ENC_LITTLE_ENDIAN);
    offset += 4;
    proto_tree_add_item(tree, hf_num_channel_caps, tvb, offset, 4, ENC_LITTLE_ENDIAN);
    offset += 4;
    proto_tree_add_item(tree, hf_caps_offset, tvb, offset, 4, ENC_LITTLE_ENDIAN);
    offset += 4;

    if (common_caps_len > 0) {
        ti = proto_tree_add_text(tree, tvb, offset, common_caps_len * 4,
                                 "Client Common Capabilities (%d bytes)",
                                 common_caps_len * 4); /* caps_len multiplied by 4 as length is in UINT32 units   */
        caps_tree = proto_item_add_subtree(ti, ett_link_caps);
        dissect_spice_common_capabilities(tvb, caps_tree, offset, common_caps_len, spice_info, TRUE);
        offset += (common_caps_len * 4);
    }
    if (channel_caps_len > 0) {
        ti = proto_tree_add_text(tree, tvb, offset, channel_caps_len * 4,
                                 "Client Channel-specific Capabilities (%d bytes)",
                                 channel_caps_len * 4); /* caps_len multiplied by 4 as length is in UINT32 units    */
        caps_tree = proto_item_add_subtree(ti, ett_link_caps);
        dissect_spice_link_capabilities(tvb, caps_tree, offset, channel_caps_len, spice_info);
    }
}

static void
dissect_spice_link_server_pdu(tvbuff_t *tvb, proto_tree *tree, spice_conversation_t *spice_info)
{
    guint32     offset;
    guint32     common_caps_len, channel_caps_len;
    proto_item *ti        = NULL;
    proto_tree *link_tree = NULL;
    proto_tree *caps_tree = NULL;

     if (tree) {
        ti = proto_tree_add_item(tree, hf_link_server, tvb, 0, sizeof_SpiceLinkHeader, ENC_NA);
        link_tree = proto_item_add_subtree(ti, ett_link_server);

        dissect_spice_link_common_header(tvb, link_tree);
    }

    offset = sizeof_SpiceLinkHeader;

    if (tree) {
        proto_tree_add_item(tree, hf_error_code, tvb, offset, 4, ENC_LITTLE_ENDIAN);
        proto_tree_add_text(tree, tvb, offset + 4, SPICE_TICKET_PUBKEY_BYTES, "X.509 SubjectPublicKeyInfo (ASN.1)");
        proto_tree_add_item(tree, hf_num_common_caps, tvb, offset + 4 + SPICE_TICKET_PUBKEY_BYTES, 4, ENC_LITTLE_ENDIAN);
        proto_tree_add_item(tree, hf_num_channel_caps, tvb, offset + 8 + SPICE_TICKET_PUBKEY_BYTES, 4, ENC_LITTLE_ENDIAN);

        proto_tree_add_item(tree, hf_caps_offset, tvb, offset + 12 + SPICE_TICKET_PUBKEY_BYTES, 4, ENC_LITTLE_ENDIAN);
    }

    common_caps_len  = tvb_get_letohl(tvb, offset + 4 + SPICE_TICKET_PUBKEY_BYTES);
    channel_caps_len = tvb_get_letohl(tvb, offset + 8 + SPICE_TICKET_PUBKEY_BYTES);
    offset += (int)sizeof_SpiceLinkHeader + SPICE_TICKET_PUBKEY_BYTES;

    if (common_caps_len > 0) {
        ti = proto_tree_add_text(tree, tvb, offset, common_caps_len * 4,
                                 "Common Capabilities (%d bytes)",
                                 common_caps_len * 4); /* caps_len multiplied by 4 as length is in UINT32 units */
        caps_tree = proto_item_add_subtree(ti, ett_link_caps);
        dissect_spice_common_capabilities(tvb, caps_tree, offset, common_caps_len, spice_info, FALSE);
        offset += (common_caps_len * 4);
    }
    if (channel_caps_len > 0) {
        ti = proto_tree_add_text(tree, tvb, offset, channel_caps_len * 4,
                                 "Channel Capabilities (%d bytes)",
                                 channel_caps_len * 4); /* caps_len multiplied by 4 as length is in UINT32 units */
        caps_tree = proto_item_add_subtree(ti, ett_link_caps);
        dissect_spice_link_capabilities(tvb, caps_tree, offset, channel_caps_len, spice_info);
    }
}

static int
dissect_spice(tvbuff_t *tvb, packet_info *pinfo, proto_tree *tree, void *data _U_)
{

    conversation_t       *conversation;
    spice_conversation_t *spice_info;
    spice_packet_t       *per_packet_info;
    guint32               avail;
    guint32               pdu_len          = 0;
    guint32               offset;
    proto_item           *ti               = NULL;
    proto_tree           *spice_tree       = NULL;
    proto_tree           *spice_data_tree  = NULL;
    gboolean              client_sasl_list = FALSE;
    gboolean              first_record_in_frame;
    guint8                sasl_auth_result;

    conversation = find_or_create_conversation(pinfo);

    spice_info = (spice_conversation_t*)conversation_get_proto_data(conversation, proto_spice);
    if (!spice_info) {
        spice_info = se_new0(spice_conversation_t);
        spice_info->destport           = pinfo->destport;
        spice_info->channel_type       = SPICE_CHANNEL_NONE;
        spice_info->next_state         = SPICE_LINK_CLIENT;
        spice_info->client_auth        = 0;
        spice_info->server_auth        = 0;
        spice_info->playback_mode      = SPICE_AUDIO_DATA_MODE_INVALID;
        spice_info->client_mini_header = FALSE;
        spice_info->server_mini_header = FALSE;
        conversation_add_proto_data(conversation, proto_spice, spice_info);
        conversation_set_dissector(conversation, spice_handle);
    }

    per_packet_info = (spice_packet_t *)p_get_proto_data(pinfo->fd, proto_spice, 0);
    if (!per_packet_info) {
        per_packet_info = se_new(spice_packet_t);
        per_packet_info->state = spice_info->next_state;
        p_add_proto_data(pinfo->fd, proto_spice, 0, per_packet_info);
    }

    col_set_str(pinfo->cinfo, COL_PROTOCOL, "Spice");
    col_clear(pinfo->cinfo, COL_INFO);
    first_record_in_frame = TRUE;

    switch (per_packet_info->state) {
        case SPICE_LINK_CLIENT:
            avail   = tvb_reported_length(tvb);
            pdu_len = sizeof_SpiceLinkHeader;
            GET_PDU_FROM_OFFSET(0)
            pdu_len = tvb_get_letohl(tvb, 12) + sizeof_SpiceLinkHeader;
            GET_PDU_FROM_OFFSET(0)
            col_set_str(pinfo->cinfo, COL_INFO, "Client link message");
            if (tree) {
                ti = proto_tree_add_item(tree, proto_spice, tvb, 0, pdu_len, ENC_NA);
                spice_tree = proto_item_add_subtree(ti, ett_spice);
            }
            dissect_spice_link_client_pdu(tvb, spice_tree, spice_info);
            col_add_fstr(pinfo->cinfo, COL_PROTOCOL,
                         "Spice %s", val_to_str_const(spice_info->channel_type,channel_types_vs, "Unknown"));
            spice_info->next_state = SPICE_LINK_SERVER;
            return pdu_len;
            break;
        case SPICE_LINK_SERVER:
            avail = tvb_reported_length(tvb);
            pdu_len = sizeof_SpiceLinkHeader;
            GET_PDU_FROM_OFFSET(0)
            pdu_len = tvb_get_letohl(tvb, 12) + sizeof_SpiceLinkHeader;
            GET_PDU_FROM_OFFSET(0)
            col_set_str(pinfo->cinfo, COL_INFO, "Server link message");
            col_add_fstr(pinfo->cinfo, COL_PROTOCOL,
                         "Spice %s", val_to_str_const(spice_info->channel_type,channel_types_vs, "Unknown"));
            if (tree) {
                ti = proto_tree_add_item(tree, proto_spice, tvb, 0, pdu_len, ENC_NA);
                spice_tree = proto_item_add_subtree(ti, ett_spice);
            }
            dissect_spice_link_server_pdu(tvb, spice_tree, spice_info);
            if (!(spice_info->server_auth & SPICE_COMMON_CAP_PROTOCOL_AUTH_SELECTION_MASK) ||
                !(spice_info->client_auth & SPICE_COMMON_CAP_PROTOCOL_AUTH_SELECTION_MASK)) {
                /* Server or clients support spice ticket auth only */
                spice_info->next_state = SPICE_TICKET_CLIENT;
            } else { /* Protocol selection between client and server */
                spice_info->next_state = SPICE_CLIENT_AUTH_SELECT;
            }
            return pdu_len;
            break;
        case SPICE_CLIENT_AUTH_SELECT:
            if (spice_info->destport != pinfo->destport) { /* ignore anything from the server, wait for data from client */
                g_warning("SPICE_CLIENT_AUTH_SELECT: packet from server - expected from client. Packet: %d", pinfo->fd->num);
                break;
            }
            avail = tvb_reported_length(tvb);
            pdu_len = 4;
            GET_PDU_FROM_OFFSET(0)
            col_set_str(pinfo->cinfo, COL_INFO, "Client authentication method selection");
            col_add_fstr(pinfo->cinfo, COL_PROTOCOL,
                         "Spice %s", val_to_str_const(spice_info->channel_type,channel_types_vs, "Unknown"));
            if (tree) {
                ti = proto_tree_add_item(tree, proto_spice, tvb, 0, 4, ENC_NA);
                spice_tree = proto_item_add_subtree(ti, ett_auth_select_client);
                proto_tree_add_item(spice_tree, hf_auth_select_client, tvb, 0, 4, ENC_LITTLE_ENDIAN);
            }
            spice_info->auth_selected = tvb_get_letohl(tvb, 0);
            switch (spice_info->auth_selected) {
                case SPICE_COMMON_CAP_AUTH_SPICE:
                    spice_info->next_state = SPICE_TICKET_CLIENT;
                    break;
                case SPICE_COMMON_CAP_AUTH_SASL:
                    spice_info->next_state = SPICE_SASL_INIT_FROM_SERVER;
                    break;
                default:
                    g_warning("unknown authentication selected");
                    break;
            }
            return 4;
            break;
        case SPICE_SASL_INIT_FROM_SERVER:
            offset = 0;
            avail = tvb_length_remaining(tvb, offset);
            pdu_len = 4;
            GET_PDU_FROM_OFFSET(offset)
            pdu_len = tvb_get_letohl(tvb, offset); /* the length of the following messages */
            if (tree && (spice_tree == NULL)) {
                ti = proto_tree_add_item(tree, proto_spice, tvb, offset, 4, ENC_NA);
                spice_tree = proto_item_add_subtree(ti, ett_spice);
            }
            col_add_fstr(pinfo->cinfo, COL_PROTOCOL,
                         "Spice %s", val_to_str_const(spice_info->channel_type,channel_types_vs, "Unknown"));
            proto_tree_add_text(spice_tree, tvb, offset, 4, "SASL message length: %u", pdu_len);
            pdu_len += 4;
            GET_PDU_FROM_OFFSET(offset)
            proto_item_set_len(ti, pdu_len);
            col_set_str(pinfo->cinfo, COL_INFO, "SASL supported authentication mechanisms (init from server)");
            proto_tree_add_text(spice_tree, tvb, offset, 4, "Supported authentication mechanisms list length: %u", pdu_len - 4);
            offset += 4;
            proto_tree_add_text(spice_tree, tvb, offset, pdu_len - 4,
                                "Supported authentication mechanisms list: %s", tvb_format_text(tvb, offset, pdu_len - 4));
            offset += (pdu_len - 4);
            spice_info->next_state = SPICE_SASL_START_TO_SERVER;
            return offset;
        case SPICE_SASL_START_TO_SERVER:
            offset = 0;
            while (offset < tvb_reported_length(tvb)) {
                avail = tvb_length_remaining(tvb, offset);
                pdu_len = 4;
                GET_PDU_FROM_OFFSET(offset)
                pdu_len = tvb_get_letohl(tvb, offset); /* the length of the following messages */
                if (tree && spice_tree == NULL) {
                    ti = proto_tree_add_item(tree, proto_spice, tvb, offset, 4, ENC_NA);
                    spice_tree = proto_item_add_subtree(ti, ett_spice);
                }
                col_add_fstr(pinfo->cinfo, COL_PROTOCOL,
                             "Spice %s", val_to_str_const(spice_info->channel_type,channel_types_vs, "Unknown"));
                proto_tree_add_text(spice_tree, tvb, offset, 4, "SASL message length: %u", pdu_len);
                if (pdu_len == 0) {
                    /* meaning, empty PDU - assuming the client_out_list, which may be empty*/
                    col_set_str(pinfo->cinfo, COL_INFO, "SASL authentication (start to server)");
                    spice_info->next_state = SPICE_SASL_START_FROM_SERVER;
                    pdu_len = 4; /* only the size field.*/
                    offset += pdu_len;
                } else {
                    pdu_len += 4;
                    GET_PDU_FROM_OFFSET(offset)
                    proto_item_set_len(ti, pdu_len);
                    if (client_sasl_list == FALSE) {
                        client_sasl_list = TRUE;
                        col_set_str(pinfo->cinfo, COL_INFO, "Client selected SASL authentication mechanism (start to server)");
                        proto_tree_add_text(spice_tree, tvb, offset, 4, "Selected authentication mechanism length: %u", pdu_len - 4);
                        offset += 4;
                        proto_tree_add_text(spice_tree, tvb, offset, pdu_len - 4,
                                            "Selected authentication mechanism: %s", tvb_format_text(tvb, offset, pdu_len - 4));
                    } else {
                        /* this is the client out list, ending the start from client message */
                         col_set_str(pinfo->cinfo, COL_INFO, "Client out mechanism (start to server)");
                         proto_tree_add_text(spice_tree, tvb, offset, 4, "Client out mechanism length: %u", pdu_len - 4);
                         offset += 4;
                         proto_tree_add_text(spice_tree, tvb, offset, pdu_len - 4,
                                             "Selected client out mechanism: %s", tvb_format_text(tvb, offset, pdu_len - 4));
                         spice_info->next_state = SPICE_SASL_START_FROM_SERVER;
                    }
                    offset += (pdu_len - 4);
                }
            }
            return pdu_len;
            break;
        case SPICE_SASL_START_FROM_SERVER:
        case SPICE_SASL_STEP_FROM_SERVER:
            offset = 0;
            while (offset < tvb_reported_length(tvb)) {
                avail = tvb_length_remaining(tvb, offset);
                pdu_len = 4;
                GET_PDU_FROM_OFFSET(offset)
                pdu_len = tvb_get_letohl(tvb, offset); /* the length of the following messages */
                if (tree && spice_tree == NULL) {
                    ti = proto_tree_add_item(tree, proto_spice, tvb, offset, pdu_len + 4, ENC_NA);
                    spice_tree = proto_item_add_subtree(ti, ett_spice);
                }
                col_add_fstr(pinfo->cinfo, COL_PROTOCOL,
                             "Spice %s", val_to_str_const(spice_info->channel_type,channel_types_vs, "Unknown"));
                if (per_packet_info->state == SPICE_SASL_START_FROM_SERVER) {
                    col_set_str(pinfo->cinfo, COL_INFO, "SASL authentication (start from server)");
                } else {
                    col_set_str(pinfo->cinfo, COL_INFO, "SASL authentication (step from server)");
                }
                proto_tree_add_text(spice_tree, tvb, offset, 4, "SASL message length: %u", pdu_len);
                if (pdu_len == 0) { /* meaning, empty PDU */
                offset += 4; /* only the size field.*/
                } else {
                    pdu_len += 4;
                    GET_PDU_FROM_OFFSET(offset)
                    offset += 4;
                    proto_tree_add_text(spice_tree, tvb, offset, pdu_len - 4, "SASL authentication data (%u bytes): %s", pdu_len - 4, tvb_format_stringzpad(tvb, offset, pdu_len - 4));
                    offset += (pdu_len - 4);
                }
            }
            if (per_packet_info->state == SPICE_SASL_START_FROM_SERVER) {
                spice_info->next_state = SPICE_SASL_START_FROM_SERVER_CONT;
            } else {
                spice_info->next_state = SPICE_SASL_STEP_FROM_SERVER_CONT;
            }
            return pdu_len;
            break;
        case SPICE_SASL_START_FROM_SERVER_CONT:
        case SPICE_SASL_STEP_FROM_SERVER_CONT:
            offset = 0;
            avail = tvb_length_remaining(tvb, offset);
            if (avail >= 1) {
                if (tree && spice_tree == NULL) {
                    ti = proto_tree_add_item(tree, proto_spice, tvb, offset, 1, ENC_NA);
                    spice_tree = proto_item_add_subtree(ti, ett_spice);
                }
                col_add_fstr(pinfo->cinfo, COL_PROTOCOL,
                             "Spice %s", val_to_str_const(spice_info->channel_type,channel_types_vs, "Unknown"));
                col_set_str(pinfo->cinfo, COL_INFO, "SASL authentication - result from server");
                sasl_auth_result = tvb_get_guint8(tvb, offset);
                proto_tree_add_item(spice_tree, hf_spice_sasl_auth_result, tvb, offset, 1, ENC_NA);

                if (per_packet_info->state == SPICE_SASL_START_FROM_SERVER_CONT) {
                    /* if we are in the sasl start, and can continue */
                    if (sasl_auth_result == 0) { /* 0 = continue */
                        spice_info->next_state = SPICE_SASL_STEP_TO_SERVER;
                    } else {
                        g_warning("SPICE_SASL_START_FROM_SERVER_CONT and sasl_auth_result is %d, packet %d",
                                  sasl_auth_result, pinfo->fd->num);
                    }
                } else { /* SPICE_SASL_STEP_FROM_SERVER_CONT state. */
                        spice_info->next_state = SPICE_TICKET_SERVER;
                }
            }
            return 1;
            break;
        case SPICE_SASL_STEP_TO_SERVER:
            offset = 0;
            while (offset < tvb_reported_length(tvb)) {
                avail = tvb_length_remaining(tvb, offset);
                pdu_len = 4;
                GET_PDU_FROM_OFFSET(offset)
                pdu_len = tvb_get_letohl(tvb, offset); /* the length of the following messages */
                if (tree && spice_tree == NULL) {
                    ti = proto_tree_add_item(tree, proto_spice, tvb, offset, 4, ENC_NA);
                    spice_tree = proto_item_add_subtree(ti, ett_spice);
                }
                col_add_fstr(pinfo->cinfo, COL_PROTOCOL,
                             "Spice %s", val_to_str_const(spice_info->channel_type,channel_types_vs, "Unknown"));
                proto_tree_add_text(spice_tree, tvb, offset, 4, "SASL message length: %u", pdu_len);
                if (pdu_len == 0) {
                    /* meaning, empty PDU - assuming the client_out_list, which may be empty*/
                    col_set_str(pinfo->cinfo, COL_INFO, "SASL authentication from client (step to server)");
                    spice_info->next_state = SPICE_SASL_STEP_FROM_SERVER;
                    pdu_len = 4; /* only the size field.*/
                    offset += pdu_len;
                } else {
                    pdu_len += 4;
                    GET_PDU_FROM_OFFSET(offset)
                    proto_item_set_len(ti, pdu_len);
                    col_set_str(pinfo->cinfo, COL_INFO, "Clientout (step to server)");
                    proto_tree_add_text(spice_tree, tvb, offset, 4, "clientout length: %u", pdu_len - 4);
                    offset += 4;
                    proto_tree_add_text(spice_tree, tvb, offset, pdu_len - 4,
                                        "clientout list: %s", tvb_format_text(tvb, offset, pdu_len - 4));
                    spice_info->next_state = SPICE_SASL_STEP_FROM_SERVER;
                    offset += (pdu_len - 4);
                }
            }
            return pdu_len;
            break;
        case SPICE_SASL_DATA:
            offset = 0;
            while (offset < tvb_reported_length(tvb)) {
                avail = tvb_length_remaining(tvb, offset);
                pdu_len = 4;
                GET_PDU_FROM_OFFSET(offset)
                pdu_len = tvb_get_ntohl(tvb, offset); /* the length of the following messages */
                if (tree && spice_tree == NULL) {
                    ti = proto_tree_add_item(tree, proto_spice, tvb, offset, pdu_len, ENC_NA);
                    spice_tree = proto_item_add_subtree(ti, ett_spice);
                }
                proto_tree_add_text(spice_tree, tvb, offset, 4, "SASL message length: %u", pdu_len);
                if (pdu_len == 0) { /* meaning, empty PDU */
                    return 4; /* only the size field.*/
                } else {
                    pdu_len += 4;
                }
                GET_PDU_FROM_OFFSET(offset)
                proto_item_set_len(ti, pdu_len);
                col_add_fstr(pinfo->cinfo, COL_PROTOCOL,
                             "Spice %s (SASL wrapped)", val_to_str_const(spice_info->channel_type,channel_types_vs, "Unknown"));
                col_set_str(pinfo->cinfo, COL_INFO, "SASL wrapped Spice message");

                offset += 4;
                proto_tree_add_text(spice_tree, tvb, offset, pdu_len - 4, "SASL data (%u bytes)", pdu_len - 4);
                offset += (pdu_len - 4);
            }
            return pdu_len;
            break;
        case SPICE_DATA:
            offset = 0;
            while (offset < tvb_reported_length(tvb)) {
                avail = tvb_length_remaining(tvb, offset);
                if (spice_info->client_mini_header && spice_info->server_mini_header) {
                    pdu_len = sizeof_SpiceMiniDataHeader;
                    GET_PDU_FROM_OFFSET(offset)
                    pdu_len = tvb_get_letohl(tvb, offset + 2);
                    pdu_len += sizeof_SpiceMiniDataHeader;
                } else {
                    pdu_len = sizeof_SpiceDataHeader;
                    GET_PDU_FROM_OFFSET(offset)
                    pdu_len = tvb_get_letohl(tvb, offset + 14); /* this is actually the sub-message list size */
                    if (pdu_len == 0) {
                        /* if there are no sub-messages, get the usual message body size.   */
                        /* Note that we do not dissect properly yet sub-messages - but they */
                        /* are not used in the protcol either */
                        pdu_len = tvb_get_letohl(tvb, offset + 10);
                    } else {
                        pdu_len = tvb_get_letohl(tvb, offset + 10);
                    }
                    pdu_len += sizeof_SpiceDataHeader; /* +sizeof_SpiceDataHeader since you need to exclude the SPICE   */
                                                   /* data header, which is sizeof_SpiceDataHeader (18) bytes long) */
                }
                GET_PDU_FROM_OFFSET(offset)
                col_add_fstr(pinfo->cinfo, COL_PROTOCOL,
                             "Spice %s", val_to_str_const(spice_info->channel_type,channel_types_vs, "Unknown"));
                if (!first_record_in_frame) {
                    /* if it's not the first dissected PDU, we want in COL_INFO to have: "PDU_type_A, PDU_typeB, PDU_typeC, etc. */
                    col_append_str(pinfo->cinfo, COL_INFO, ", ");
                }
                if (tree && spice_data_tree == NULL) {
                    ti = proto_tree_add_item(tree, proto_spice, tvb, offset, pdu_len, ENC_NA);
                    spice_data_tree = proto_item_add_subtree(ti, ett_data);
                }
                if (spice_info->destport == pinfo->destport) { /* client to server traffic */
                     offset = dissect_spice_data_client_pdu(tvb, spice_data_tree, pinfo, spice_info, offset);
                 } else { /* server to client traffic */
                     offset = dissect_spice_data_server_pdu(tvb, spice_data_tree, pinfo, spice_info, offset, pdu_len);
                 }
                first_record_in_frame = FALSE;
             }
             return offset;
            break;
        case SPICE_TICKET_CLIENT:
            if (spice_info->destport != pinfo->destport) /* ignore anything from the server, wait for ticket from client */
                break;
            avail = tvb_reported_length(tvb);
            pdu_len = 128;
            GET_PDU_FROM_OFFSET(0)
            col_set_str(pinfo->cinfo, COL_INFO, "Client ticket");
            col_add_fstr(pinfo->cinfo, COL_PROTOCOL,
                         "Spice %s", val_to_str_const(spice_info->channel_type,channel_types_vs, "Unknown"));
            if (tree) {
                ti = proto_tree_add_item(tree, proto_spice, tvb, 0, 128, ENC_NA);
                spice_tree = proto_item_add_subtree(ti, ett_ticket_client);
                proto_tree_add_item(spice_tree, hf_ticket_client, tvb, 0, 128, ENC_NA);
            }
            spice_info->next_state = SPICE_TICKET_SERVER;
            return 128;
            break;
        case SPICE_TICKET_SERVER:
            if (spice_info->destport != pinfo->srcport) /* ignore anything from the client, wait for ticket from server */
                break;
            avail = tvb_reported_length(tvb);
            pdu_len = 4;
            GET_PDU_FROM_OFFSET(0)
            col_set_str(pinfo->cinfo, COL_INFO, "Server ticket");
            col_add_fstr(pinfo->cinfo, COL_PROTOCOL,
                         "Spice %s", val_to_str_const(spice_info->channel_type,channel_types_vs, "Unknown"));
            if (tree) {
                ti = proto_tree_add_item(tree, proto_spice, tvb, 0, 4, ENC_NA);
                spice_tree = proto_item_add_subtree(ti, ett_ticket_server);
                proto_tree_add_item(spice_tree, hf_ticket_server, tvb, 0, 4, ENC_LITTLE_ENDIAN);
            }
            if (spice_info->auth_selected == SPICE_COMMON_CAP_AUTH_SASL) {
               spice_info->next_state = SPICE_SASL_DATA;
            } else {
                spice_info->next_state = SPICE_DATA;
            }
            return pdu_len;
            break;
        default:
            break;
    }
    return 0;
}

static gboolean
test_spice_protocol(tvbuff_t *tvb, packet_info *pinfo, proto_tree *tree, void *data _U_)
{

    if ((tvb_reported_length(tvb) >= 4) && (tvb_get_ntohl(tvb, 0) == SPICE_MAGIC)) {
        dissect_spice(tvb, pinfo, tree, NULL);
        return TRUE;
    }
    return FALSE;
}

/* Register the protocol with Wireshark */
void
proto_register_spice(void)
{
    /* Setup list of header fields */
    static hf_register_info hf[] = {
        { &hf_link_client,
          { "Link client header", "spice.link_client",
            FT_NONE, BASE_NONE, NULL, 0x0,
            NULL, HFILL }
        },
        { &hf_link_server,
          { "Link server header", "spice.link_server",
            FT_NONE, BASE_NONE, NULL, 0x0,
            NULL, HFILL }
        },
        { &hf_spice_magic,
          { "SPICE MAGIC", "spice.magic",
            FT_STRING, BASE_NONE, NULL, 0x0,
            NULL, HFILL }
        },
        { &hf_major_version,
          { "Protocol major version", "spice.major_version",
            FT_INT32, BASE_DEC, NULL, 0x0,
            NULL, HFILL }
        },
        { &hf_minor_version,
          { "Protocol minor version", "spice.minor_version",
            FT_INT32, BASE_DEC, NULL, 0x0,
            NULL, HFILL }
        },
        { &hf_message_size,
          { "Message size", "spice.message_size",
            FT_UINT32, BASE_DEC, NULL, 0x0,
            NULL, HFILL }
        },
        { &hf_conn_id,
          { "Session ID", "spice.conn_id",
            FT_UINT32, BASE_HEX, NULL, 0x0,
            NULL, HFILL }
        },
        { &hf_channel_type,
          { "Channel type", "spice.channel_type",
            FT_UINT8, BASE_DEC, VALS(channel_types_vs), 0x0,
            NULL, HFILL }
        },
        { &hf_channel_id,
          { "Channel ID", "spice.channel_id",
            FT_UINT8, BASE_DEC, NULL, 0x0,
            NULL, HFILL }
        },
        { &hf_num_common_caps,
          { "Number of common capabilities", "spice.num_common_caps",
            FT_UINT32, BASE_DEC, NULL, 0x0,
            NULL, HFILL }
        },
        { &hf_num_channel_caps,
          { "Number of channel capabilities", "spice.num_channel_caps",
            FT_UINT32, BASE_DEC, NULL, 0x0,
            NULL, HFILL }
        },
        { &hf_caps_offset,
          { "Capabilities offset (bytes)", "spice.caps_offset",
            FT_UINT32, BASE_DEC, NULL, 0x0,
            NULL, HFILL }
        },
        { &hf_error_code,
          { "spice ERROR", "spice.error_code",
            FT_UINT32, BASE_DEC, VALS(spice_error_codes_vs), 0x0,
            NULL, HFILL }
        },
        { &hf_serial,
          { "Message serial number", "spice.serial",
            FT_UINT64, BASE_DEC, NULL, 0x0,
            NULL, HFILL }
        },
        { &hf_data,
          { "Message header", "spice.message_header",
            FT_NONE, BASE_NONE, NULL, 0x0,
            NULL, HFILL }
        },
        { &hf_data_size,
          { "Message body size (bytes)", "spice.message_size",
            FT_UINT32, BASE_DEC, NULL, 0x0,
            NULL, HFILL }
        },
        { &hf_data_sublist,
          { "Sub-list offset (bytes)", "spice.message_sublist",
            FT_UINT32, BASE_DEC, NULL, 0x0,
            NULL, HFILL }
        },
        { &hf_ticket_client,
          { "Ticket - client", "spice.ticket_client",
            FT_NONE, BASE_NONE, NULL, 0x0,
            NULL, HFILL }
        },
        { &hf_ticket_server,
          { "Link result", "spice.ticket_server",
            FT_UINT32, BASE_DEC, VALS(spice_error_codes_vs), 0x0,
            NULL, HFILL }
        },
        { &hf_auth_select_client,
          { "Authentication selected by client", "spice.auth_select_client",
            FT_UINT32, BASE_DEC, VALS(spice_auth_select_vs), 0x0,
            NULL, HFILL }
        },
        { &hf_common_cap_auth_select,
          { "Auth Selection", "spice.common_cap_auth_select",
            FT_BOOLEAN, 4, TFS(&tfs_set_notset), SPICE_COMMON_CAP_PROTOCOL_AUTH_SELECTION_MASK,
            NULL, HFILL }
        },
        { &hf_common_cap_auth_spice,
          { "Auth Spice", "spice.common_cap_auth_spice",
            FT_BOOLEAN, 4, TFS(&tfs_set_notset), SPICE_COMMON_CAP_AUTH_SPICE_MASK,
            NULL, HFILL }
        },
        { &hf_common_cap_auth_sasl,
          { "Auth SASL", "spice.common_cap_auth_sasl",
            FT_BOOLEAN, 4, TFS(&tfs_set_notset), SPICE_COMMON_CAP_AUTH_SASL_MASK,
            NULL, HFILL }
        },
        { &hf_common_cap_mini_header,
          { "Mini Header", "spice.common_cap_mini_header",
            FT_BOOLEAN, 4, TFS(&tfs_set_notset), SPICE_COMMON_CAP_MINI_HEADER_MASK,
            NULL, HFILL }
        },
        { &hf_playback_cap_celt,
          { "CELT 0.5.1 playback channel support", "spice.playback_cap_celt",
            FT_BOOLEAN, 3, TFS(&tfs_set_notset), SPICE_PLAYBACK_CAP_CELT_0_5_1_MASK,
            NULL, HFILL }
        },
        { &hf_playback_cap_volume,
          { "Volume playback channel support", "spice.playback_cap_volume",
            FT_BOOLEAN, 3, TFS(&tfs_set_notset), SPICE_PLAYBACK_CAP_VOLUME_MASK,
            NULL, HFILL }
        },
        { &hf_record_cap_volume,
          { "Volume record channel support", "spice.record_cap_volume",
            FT_BOOLEAN, 3, TFS(&tfs_set_notset), SPICE_RECORD_CAP_VOLUME_MASK,
            NULL, HFILL }
        },
        { &hf_record_cap_celt,
          { "CELT 0.5.1 record channel support", "spice.record_cap_celt",
            FT_BOOLEAN, 3, TFS(&tfs_set_notset), SPICE_RECORD_CAP_CELT_0_5_1_MASK,
            NULL, HFILL }
        },
        { &hf_display_cap_sized_stream,
          { "Sized stream display channel support", "spice.display_cap_sized_stream",
            FT_BOOLEAN, 4, TFS(&tfs_set_notset), SPICE_DISPLAY_CAP_SIZED_STREAM_MASK,
            NULL, HFILL }
        },
        { &hf_display_cap_monitors_config,
          { "Monitors configuration display channel support", "spice.display_cap_monitors_config",
            FT_BOOLEAN, 4, TFS(&tfs_set_notset), SPICE_DISPLAY_CAP_MONITORS_CONFIG_MASK,
            NULL, HFILL }
        },
        { &hf_display_cap_composite,
          { "Composite capability display channel support", "spice.display_cap_composite",
            FT_BOOLEAN, 4, TFS(&tfs_set_notset), SPICE_DISPLAY_CAP_COMPOSITE_MASK,
            NULL, HFILL }
        },
        { &hf_display_cap_a8_surface,
          { "A8 bitmap display channel support", "spice.display_cap_a8_surface",
            FT_BOOLEAN, 4, TFS(&tfs_set_notset), SPICE_DISPLAY_CAP_A8_SURFACE_MASK,
            NULL, HFILL }
        },
        { &hf_cursor_cap,
          { "Cursor channel capability", "spice.cursor_cap",
            FT_UINT32, BASE_DEC, NULL, 0x0,
            NULL, HFILL }
        },
        { &hf_inputs_cap,
          { "Inputs channel capability", "spice.inputs_cap",
            FT_UINT32, BASE_DEC, NULL, 0x0,
            NULL, HFILL }
        },
        { &hf_main_cap_semi_migrate,
          { "Semi-seamless migratation capability", "spice.main_cap_semi_migrate",
            FT_BOOLEAN, 4, TFS(&tfs_set_notset), SPICE_MAIN_CAP_SEMI_SEAMLESS_MIGRATE_MASK,
            NULL, HFILL }
        },
        { &hf_main_cap_vm_name_uuid,
          { "VM name and UUID messages capability", "spice.main_cap_vm_name_uuid",
            FT_BOOLEAN, 4, TFS(&tfs_set_notset), SPICE_MAIN_CAP_VM_NAME_UUID_MASK,
            NULL, HFILL }
        },
        { &hf_main_cap_agent_connected_tokens,
          { "Agent connected tokens capability", "spice.main_cap_agent_connected_tokens",
            FT_BOOLEAN, 4, TFS(&tfs_set_notset), SPICE_MAIN_CAP_AGENT_CONNECTED_TOKENS_MASK,
            NULL, HFILL }
        },
        { &hf_main_cap_seamless_migrate,
          { "Seamless migration capability", "spice.main_cap_seamless_migrate",
            FT_BOOLEAN, 4, TFS(&tfs_set_notset), SPICE_MAIN_CAP_SEAMLESS_MIGRATE_MASK,
            NULL, HFILL }
        },
        { &hf_playback_record_mode_timstamp,
          { "Timestamp", "spice.timestamp",
            FT_UINT32, BASE_DEC, NULL, 0x0,
            NULL, HFILL }
        },
        { &hf_playback_record_mode,
          { "Mode", "spice.mode",
            FT_UINT16, BASE_DEC, VALS(playback_mode_vals), 0x0,
            NULL, HFILL }
        },
        { &hf_red_set_ack_generation,
          { "Set ACK generation", "spice.red_set_ack_generation",
            FT_UINT32, BASE_DEC, NULL, 0x0,
            NULL, HFILL }
        },
        { &hf_red_set_ack_window,
          { "Set ACK window (messages)", "spice.red_set_ack_window",
            FT_UINT32, BASE_DEC, NULL, 0x0,
            NULL, HFILL }
        },
        { &hf_Clip_type,
          { "Clip type", "spice.clip_type",
            FT_UINT8, BASE_DEC, VALS(clip_types_vs), 0x0,
            NULL, HFILL }
        },
        { &hf_Mask_flag,
          { "Mask flag", "spice.mask_flag",
            FT_UINT8, BASE_DEC, VALS(Mask_flags_vs), 0x0,
            NULL, HFILL }
        },
        { &hf_Mask_bitmap,
          { "Bitmap address", "spice.mask_bitmap",
            FT_UINT32, BASE_HEX_DEC, NULL, 0x0,
            NULL, HFILL }
        },
        { &hf_display_rop_descriptor,
          { "ROP descriptor", "spice.display_rop_descriptor",
            FT_UINT16, BASE_HEX, VALS(rop_descriptor_vs), 0x0,
            NULL, HFILL }
        },
        { &hf_display_scale_mode,
          { "Scale mode", "spice.scale_mode",
            FT_UINT8, BASE_DEC, VALS(scale_mode_vs), 0x0,
            NULL, HFILL }
        },
        { &hf_red_ping_id,
          { "Ping ID", "spice.ping_id",
            FT_UINT32, BASE_DEC, NULL, 0x0,
            NULL, HFILL }
        },
        { &hf_red_timestamp,
          { "timestamp", "spice.timestamp",
            FT_UINT64, BASE_HEX, NULL, 0x0,
            NULL, HFILL }
        },
        { &hf_spice_display_mode_width,
          { "Display Width", "spice.display_width",
            FT_UINT32, BASE_DEC, NULL, 0x0,
            NULL, HFILL }
        },
        { &hf_spice_display_mode_height,
          { "Display Height", "spice.display_height",
            FT_UINT32, BASE_DEC, NULL, 0x0,
            NULL, HFILL }
        },
        { &hf_spice_display_mode_depth,
          { "Color depth", "spice.display_depth",
            FT_UINT32, BASE_DEC, NULL, 0x0,
            NULL, HFILL }
        },
        { &hf_image_desc_id,
          { "Image ID", "spice.image_id",
            FT_UINT64, BASE_HEX, NULL, 0x0,
            NULL, HFILL }
        },
        { &hf_image_desc_type,
          { "Image type", "spice.image_type",
            FT_UINT8, BASE_DEC, VALS(image_type_vs), 0x0,
            NULL, HFILL }
        },
        { &hf_image_desc_flags,
          { "Flags", "spice.image_flags",
            FT_UINT8, BASE_HEX, VALS(image_flags_vs), 0x0,
            NULL, HFILL }
        },
        { &hf_image_desc_width,
          { "Width", "spice.image_width",
            FT_UINT32, BASE_DEC, NULL, 0x0,
            NULL, HFILL }
        },
        { &hf_image_desc_height,
          { "Height", "spice.image_height",
            FT_UINT32, BASE_DEC, NULL, 0x0,
            NULL, HFILL }
        },
        { &hf_quic_width,
          { "Width", "spice.quic_width",
            FT_UINT32, BASE_DEC, NULL, 0x0,
            NULL, HFILL }
        },
        { &hf_quic_type,
          { "QUIC image type", "spice.quic_type",
            FT_UINT32, BASE_DEC, VALS(quic_type_vs), 0x0,
            NULL, HFILL }
        },
        { &hf_quic_height,
          { "Height", "spice.quic_height",
            FT_UINT32, BASE_DEC, NULL, 0x0,
            NULL, HFILL }
        },
        { &hf_quic_major_version,
          { "QUIC major version", "spice.quic_major_version",
            FT_UINT16, BASE_DEC, NULL, 0x0,
            NULL, HFILL }
        },
        { &hf_quic_minor_version,
          { "QUIC minor version", "spice.quic_minor_version",
            FT_UINT16, BASE_DEC, NULL, 0x0,
            NULL, HFILL }
        },
        { &hf_LZ_width,
          { "Width", "spice.LZ_width",
            FT_UINT32, BASE_DEC, NULL, 0x0,
            NULL, HFILL }
        },
        { &hf_LZ_height,
          { "Height", "spice.LZ_height",
            FT_UINT32, BASE_DEC, NULL, 0x0,
            NULL, HFILL }
        },
        { &hf_LZ_RGB_type,
          { "Image type", "spice.LZ_RGB_type",
            FT_UINT8, BASE_DEC, VALS(LzImage_type_vs), 0xf,
            NULL, HFILL }
        },
        { &hf_LZ_major_version,
          { "LZ major version", "spice.LZ_major_version",
            FT_UINT16, BASE_DEC, NULL, 0x0,
            NULL, HFILL }
        },
        { &hf_LZ_minor_version,
          { "LZ minor version", "spice.LZ_minor_version",
            FT_UINT16, BASE_DEC, NULL, 0x0,
            NULL, HFILL }
        },
        { &hf_LZ_stride,
          { "Stride", "spice.LZ_stride",
            FT_UINT32, BASE_DEC, NULL, 0x0,
            NULL, HFILL }
        },
        { &hf_LZ_RGB_dict_id,
          { "LZ RGB Dictionary ID", "spice.LZ_RGB_dict_id",
            FT_UINT64, BASE_HEX, NULL, 0x0,
            NULL, HFILL }
        },
        { &hf_cursor_trail_len,
          { "Cursor trail length", "spice.cursor_trail_len",
            FT_UINT16, BASE_DEC, NULL, 0x0,
            NULL, HFILL }
        },
        { &hf_cursor_trail_freq,
          { "Cursor trail frequency", "spice.cursor_trail_freq",
            FT_UINT16, BASE_DEC, NULL, 0x0,
            NULL, HFILL }
        },
        { &hf_cursor_trail_visible,
          { "Cursor trail visiblity", "spice.cursor_trail_visible",
            FT_UINT8, BASE_DEC, VALS(cursor_visible_vs), 0x0,
            NULL, HFILL }
        },
        { &hf_cursor_unique,
          { "Cursor unique ID", "spice.cursor_unique",
            FT_UINT64, BASE_HEX, NULL, 0x0,
            NULL, HFILL }
        },
        { &hf_cursor_type,
          { "Cursor type", "spice.cursor_type",
            FT_UINT8, BASE_HEX, VALS(cursor_type_vs), 0x0,
            NULL, HFILL }
        },
        { &hf_cursor_width,
          { "Cursor width", "spice.cursor_width",
            FT_UINT16, BASE_DEC, NULL, 0x0,
            NULL, HFILL }
        },
        { &hf_cursor_height,
          { "Cursor height", "spice.cursor_height",
            FT_UINT16, BASE_DEC, NULL, 0x0,
            NULL, HFILL }
        },
        { &hf_cursor_hotspot_x,
          { "Cursor hotspot X", "spice.cursor_hotspot_x",
            FT_UINT16, BASE_DEC, NULL, 0x0,
            NULL, HFILL }
        },
        { &hf_cursor_hotspot_y,
          { "Cursor hotspot Y", "spice.cursor_hotspot_y",
            FT_UINT16, BASE_DEC, NULL, 0x0,
            NULL, HFILL }
        },
        { &hf_cursor_flags, /*FIXME - those are flags */
          { "Cursor flags", "spice.cursor_flags",
            FT_UINT16, BASE_HEX, VALS(cursor_flags_vs), 0x0,
            NULL, HFILL }
        },
        { &hf_cursor_id,
          { "Cursor ID", "spice.cursor_id",
            FT_UINT64, BASE_DEC, NULL, 0x0,
            NULL, HFILL }
        },
        { &hf_spice_display_init_cache_id,
          { "Cache ID", "spice.display_init_cache_id",
            FT_UINT8, BASE_DEC, NULL, 0x0,
            NULL, HFILL }
        },
        { &hf_spice_display_init_cache_size,
          { "Cache size (pixels)", "spice.display_init_cache_size",
            FT_UINT64, BASE_DEC, NULL, 0x0,
            NULL, HFILL }
        },
        { &hf_spice_display_init_glz_dict_id,
          { "GLZ Dictionary ID", "spice.display_init_glz_dict_id",
            FT_UINT8, BASE_DEC, NULL, 0x0,
            NULL, HFILL }
        },
        { &hf_spice_display_init_dict_window_size,
          { "Dictionary window size", "spice.display_init_dict_window_size",
            FT_UINT32, BASE_DEC, NULL, 0x0,
            NULL, HFILL }
        },
        { &hf_brush_type,
          { "Brush type", "spice.brush_type",
            FT_UINT8, BASE_DEC, VALS(brush_types_vs), 0x0,
            NULL, HFILL }
        },
        { &hf_brush_rgb,
          { "Brush color", "spice.brush_rgb",
            FT_UINT32, BASE_HEX, NULL, 0x0,
            NULL, HFILL }
        },
        { &hf_pixmap_width,
          { "Pixmap width", "spice.pixmap_width",
            FT_UINT32, BASE_DEC, NULL, 0x0,
            NULL, HFILL }
        },
        { &hf_pixmap_height,
          { "Pixmap height", "spice.pixmap_height",
            FT_UINT32, BASE_DEC, NULL, 0x0,
            NULL, HFILL }
        },
        { &hf_pixmap_stride,
          { "Pixmap stride", "spice.pixmap_stride",
            FT_UINT32, BASE_DEC, NULL, 0x0,
            NULL, HFILL }
        },
        { &hf_pixmap_address,
          { "Pixmap palettte pointer", "spice.pixmap_palette_address",
            FT_UINT32, BASE_HEX_DEC, NULL, 0x0,
            NULL, HFILL }
        },
        { &hf_pixmap_format,
          { "Pixmap format", "spice.pixmap_format",
            FT_UINT8, BASE_DEC, VALS(Pixmap_types_vs), 0x0,
            NULL, HFILL }
        },
        { &hf_pixmap_flags,
          { "Pixmap flags", "spice.pixmap_flags",
            FT_UINT8, BASE_DEC, NULL, 0x0,
            NULL, HFILL }
        },
        { &hf_keyboard_bits, /* FIXME - flags */
          { "Keyboard led bits", "spice.keyboard_bits",
            FT_UINT16, BASE_HEX, VALS(input_modifiers_types), 0x0,
            NULL, HFILL }
        },
        { &hf_keyboard_code,
          { "Key scan code", "spice.keyboard_key_code",
            FT_UINT32, BASE_DEC_HEX, NULL, 0x0,
            NULL, HFILL }
        },
        { &hf_rectlist_size,
          { "RectList size", "spice.rectlist_size",
            FT_UINT32, BASE_DEC, NULL, 0x0,
            NULL, HFILL }
        },
        { &hf_session_id,
          { "Session ID", "spice.main_session_id",
            FT_UINT32, BASE_DEC, NULL, 0x0,
            NULL, HFILL }
        },
        { &hf_display_channels_hint,
          { "Number of display channels", "spice.display_channels_hint",
            FT_UINT32, BASE_DEC, NULL, 0x0,
            NULL, HFILL }
        },
        { &hf_supported_mouse_modes, /* FIXME: bitmask */
          { "Supported mouse modes", "spice.supported_mouse_modes",
            FT_UINT32, BASE_HEX, NULL, 0x0,
            NULL, HFILL }
        },
        { &hf_current_mouse_mode,
          { "Current mouse mode", "spice.current_mouse_mode",
            FT_UINT32, BASE_DEC, VALS(spice_mouse_modes_vs), 0x0,
            NULL, HFILL }
        },
        { &hf_agent_connected,
          { "Agent", "spice.agent",
            FT_UINT32, BASE_DEC, VALS(spice_agent_vs), 0x0,
            NULL, HFILL }
        },
        { &hf_agent_tokens,
          { "Agent tokens", "spice.agent_tokens",
            FT_UINT32, BASE_DEC, NULL, 0x0,
            NULL, HFILL }
        },
        { &hf_multi_media_time,
          { "Current server multimedia time", "spice.multimedia_time",
            FT_UINT32, BASE_HEX, NULL, 0x0,
            NULL, HFILL }
        },
        { &hf_ram_hint,
          { "RAM hint", "spice.ram_hint",
            FT_UINT32, BASE_DEC, NULL, 0x0,
            NULL, HFILL }
        },
        { &hf_button_state, /*FIXME - bitmask */
          { "Mouse button state", "spice.button_state",
            FT_UINT32, BASE_DEC, NULL, 0x0,
            NULL, HFILL }
        },
        { &hf_mouse_display_id,
          { "Mouse display ID", "spice.mouse_display_id",
            FT_UINT8, BASE_DEC, NULL, 0x0,
            NULL, HFILL }
        },
        { &hf_display_text_fore_mode,
          { "Text foreground mode", "spice.draw_text_fore_mode",
            FT_UINT16, BASE_DEC, NULL, 0x0,
            NULL, HFILL }
        },
        { &hf_display_text_back_mode,
          { "Text background mode", "spice.draw_text_back_mode",
            FT_UINT16, BASE_DEC, NULL, 0x0,
            NULL, HFILL }
        },
        { &hf_display_monitor_config_count,
          { "Monitor count", "spice.monitor_config_count",
            FT_UINT16, BASE_DEC, NULL, 0x0,
            NULL, HFILL }
        },
        { &hf_display_monitor_config_max_allowed,
          { "Max.allowed monitors", "spice.monitor_config_max_allowed",
            FT_UINT16, BASE_DEC, NULL, 0x0,
            NULL, HFILL }
        },
        { &hf_display_stream_id,
          { "Stream ID", "spice.display_stream_id",
            FT_UINT32, BASE_DEC, NULL, 0x0,
            NULL, HFILL }
        },
        { &hf_display_stream_flags,
          { "Stream flags", "spice.display_stream_flags",
            FT_UINT8, BASE_DEC, VALS(stream_flags), 0x0,
            NULL, HFILL }
        },
        { &hf_display_stream_codec_type,
          { "Stream codec type", "spice.display_stream_codec_type",
            FT_UINT32, BASE_DEC, VALS(stream_codec_types), 0x0,
            NULL, HFILL }
        },
        { &hf_display_stream_data_size,
          { "Stream data size", "spice.display_stream_data_size",
            FT_UINT32, BASE_DEC, NULL, 0x0,
            NULL, HFILL }
        },
        { &hf_display_stream_width,
          { "Stream width", "spice.stream_width",
            FT_UINT32, BASE_DEC, NULL, 0x0,
            NULL, HFILL }
        },
        { &hf_display_stream_height,
          { "Stream height", "spice.stream_height",
            FT_UINT32, BASE_DEC, NULL, 0x0,
            NULL, HFILL }
        },
        { &hf_display_stream_src_width,
          { "Stream source width", "spice.stream_src_width",
            FT_UINT32, BASE_DEC, NULL, 0x0,
            NULL, HFILL }
        },
        { &hf_display_stream_src_height,
          { "Stream source height", "spice.stream_src_height",
            FT_UINT32, BASE_DEC, NULL, 0x0,
            NULL, HFILL }
        },
        { &hf_display_surface_id,
          { "Surface ID", "spice.surface_id",
            FT_UINT32, BASE_DEC, NULL, 0x0,
            NULL, HFILL }
        },
        { &hf_display_surface_width,
          { "Surface width", "spice.surface_width",
            FT_UINT32, BASE_DEC, NULL, 0x0,
            NULL, HFILL }
        },
        { &hf_display_surface_height,
          { "Surface height", "spice.surface_height",
            FT_UINT32, BASE_DEC, NULL, 0x0,
            NULL, HFILL }
        },
        { &hf_display_surface_format,
          { "Surface format", "spice.surface_format",
            FT_UINT32, BASE_DEC, NULL, 0x0,
            NULL, HFILL }
        },
        { &hf_display_surface_flags,
          { "Surface flags", "spice.surface_flags",
            FT_UINT32, BASE_DEC, NULL, 0x0,
            NULL, HFILL }
        },
        { &hf_tranparent_src_color,
          { "Transparent source color", "spice.display_transparent_src_color",
            FT_UINT32, BASE_HEX, NULL, 0x0,
            NULL, HFILL }
        },
        { &hf_tranparent_true_color,
          { "Transparent true color", "spice.display_transparent_true_color",
            FT_UINT32, BASE_HEX, NULL, 0x0,
            NULL, HFILL }
        },
        { &hf_main_client_agent_tokens,
          { "Agent Tokes", "spice.main_agent_tokens",
            FT_UINT32, BASE_DEC, NULL, 0x0,
            NULL, HFILL }
        },
        { &hf_agent_protocol,
          { "Agent Protocol version", "spice.main_agent_protocol",
            FT_UINT32, BASE_DEC, NULL, 0x0,
            NULL, HFILL }
        },
        { &hf_agent_type,
          { "Agent Type", "spice.main_agent_type",
            FT_UINT32, BASE_DEC, VALS(agent_message_type), 0x0,
            NULL, HFILL }
        },
        { &hf_agent_opaque,
          { "Agent Opaque", "spice.main_agent_opaque",
            FT_UINT64, BASE_DEC, NULL, 0x0,
            NULL, HFILL }
        },
        { &hf_agent_size,
          { "Agent message size", "spice.main_agent_size",
            FT_UINT32, BASE_DEC, NULL, 0x0,
            NULL, HFILL }
        },
        { &hf_agent_token,
          { "Agent token", "spice.main_agent_token",
            FT_UINT32, BASE_DEC, NULL, 0x0,
            NULL, HFILL }
        },
        { &hf_agent_clipboard_selection,
          { "Agent clipboard selection", "spice.main_agent_clipboard_selection",
            FT_UINT8, BASE_DEC, NULL, 0x0,
            NULL, HFILL }
        },
        { &hf_agent_clipboard_type,
          { "Agent clipboard type", "spice.main_agent_clipboard_type",
            FT_UINT32, BASE_DEC, VALS(agent_clipboard_type), 0x0,
            NULL, HFILL }
        },
       { &hf_LZ_PLT_type,
          { "LZ_PLT image type", "spice.LZ_PLT_type",
            FT_UINT32, BASE_DEC, VALS(LzImage_type_vs), 0x0,
            NULL, HFILL }
        },
        { &hf_spice_sasl_auth_result,
          { "Authentication result", "spice.sasl_auth_result",
            FT_UINT8, BASE_DEC, VALS(spice_sasl_auth_result_vs), 0x0,
            NULL, HFILL }
        },
        { &hf_vm_uuid,
          { "VM UUID", "spice.vm_uuid",
            FT_GUID, BASE_NONE, NULL, 0x0,
            NULL, HFILL }
        },
        { &hf_vm_name,
          { "VM Name", "spice.vm_name",
            FT_STRINGZ, BASE_NONE, NULL, 0x0,
            NULL, HFILL }
        },
        { &hf_display_head_id,
          { "Head ID", "spice.display_head_id",
            FT_UINT32, BASE_DEC, NULL, 0x0,
            NULL, HFILL }
        },
        { &hf_display_head_surface_id,
          { "Head surface ID", "spice.display_head_surface_id",
            FT_UINT32, BASE_DEC, NULL, 0x0,
            NULL, HFILL }
        },
        { &hf_display_head_width,
          { "Head width", "spice.display_head_width",
            FT_UINT32, BASE_DEC, NULL, 0x0,
            NULL, HFILL }
        },
        { &hf_display_head_height,
          { "Head height", "spice.display_head_height",
            FT_UINT32, BASE_DEC, NULL, 0x0,
            NULL, HFILL }
        },
        { &hf_display_head_x,
          { "Head X coordinate", "spice.display_head_x",
            FT_UINT32, BASE_DEC, NULL, 0x0,
            NULL, HFILL }
        },
        { &hf_display_head_y,
          { "Head Y coordinate", "spice.display_head_y",
            FT_UINT32, BASE_DEC, NULL, 0x0,
            NULL, HFILL }
        },
        { &hf_display_head_flags,
          { "Head flags", "spice.display_head_flags",
            FT_UINT32, BASE_DEC, NULL, 0x0,
            NULL, HFILL }
        }
    };

    /* Setup protocol subtree arrays */
    static gint *ett[] = {
        &ett_spice,
        &ett_link_client,
        &ett_link_server,
        &ett_link_caps,
        &ett_ticket_client,
        &ett_auth_select_client,
        &ett_ticket_server,
        &ett_data,
        &ett_message,
        &ett_playback,
        &ett_common_server_message,
        &ett_common_client_message,
        &ett_display_client,
        &ett_display_server,
        &ett_point,
        &ett_point16,
        &ett_rect,
        &ett_DisplayBase,
        &ett_Clip,
        &ett_Mask,
        &ett_imagedesc,
        &ett_imageQuic,
        &ett_GLZ_RGB,
        &ett_LZ_RGB,
        &ett_ZLIB_GLZ,
        &ett_Uncomp_tree,
        &ett_LZ_JPEG,
        &ett_LZ_PLT,
        &ett_JPEG,
        &ett_cursor_header,
        &ett_RedCursor,
        &ett_cursor,
        &ett_spice_main,
        &ett_brush,
        &ett_pattern,
        &ett_Pixmap,
        &ett_SpiceHead,
        &ett_inputs_client,
        &ett_rectlist,
        &ett_inputs_server,
        &ett_record_client,
        &ett_record_server,
        &ett_main_client,
        &ett_spice_agent,
        &ett_cap_tree
    };

    static ei_register_info ei[] = {
        { &ei_spice_decompress_error, { "spice.decompress_error", PI_PROTOCOL, PI_WARN, "Error: Unable to decompress content", EXPFILL }},
    };

    expert_module_t* expert_spice;

    /* Register the protocol name and description */
    proto_spice = proto_register_protocol("Spice protocol",
                                          "Spice", "spice");

    /* Required function calls to register the header fields and subtrees */
    proto_register_field_array(proto_spice, hf, array_length(hf));
    proto_register_subtree_array(ett, array_length(ett));
    expert_spice = expert_register_protocol(proto_spice);
    expert_register_field_array(expert_spice, ei, array_length(ei));

}

void
proto_reg_handoff_spice(void)
{
    spice_handle = new_create_dissector_handle(dissect_spice, proto_spice);
    dissector_add_handle("tcp.port", spice_handle);   /* for "decode as" */
    heur_dissector_add("tcp", test_spice_protocol, proto_spice);
    jpeg_handle  = find_dissector("image-jfif");
}

/*
 * Editor modelines  -  http://www.wireshark.org/tools/modelines.html
 *
 * Local variables:
 * c-basic-offset: 4
 * tab-width: 8
 * indent-tabs-mode: nil
 * End:
 *
 * vi: set shiftwidth=4 tabstop=8 expandtab:
 * :indentSize=4:tabSize=8:noTabs=true:
 */<|MERGE_RESOLUTION|>--- conflicted
+++ resolved
@@ -1012,8 +1012,6 @@
 static int hf_display_head_y = -1;
 static int hf_display_head_flags = -1;
 
-static expert_field ei_spice_decompress_error = EI_INIT;
-
 static dissector_handle_t jpeg_handle;
 
 static guint32
@@ -1474,11 +1472,7 @@
         Uncomp_tree = proto_item_add_subtree(ti, ett_Uncomp_tree);
         dissect_ImageGLZ_RGB(uncompressed_tvb, Uncomp_tree, 0, ZLIB_uncompSize);
     } else {
-<<<<<<< HEAD
         proto_tree_add_text(ZLIB_GLZ_tree, tvb, offset, -1, "Error: Unable to decompress content");
-=======
-        expert_add_info(pinfo, ti, &ei_spice_decompress_error);
->>>>>>> bfe9967f
     }
 }
 #else
@@ -4274,12 +4268,6 @@
         &ett_cap_tree
     };
 
-    static ei_register_info ei[] = {
-        { &ei_spice_decompress_error, { "spice.decompress_error", PI_PROTOCOL, PI_WARN, "Error: Unable to decompress content", EXPFILL }},
-    };
-
-    expert_module_t* expert_spice;
-
     /* Register the protocol name and description */
     proto_spice = proto_register_protocol("Spice protocol",
                                           "Spice", "spice");
@@ -4287,8 +4275,6 @@
     /* Required function calls to register the header fields and subtrees */
     proto_register_field_array(proto_spice, hf, array_length(hf));
     proto_register_subtree_array(ett, array_length(ett));
-    expert_spice = expert_register_protocol(proto_spice);
-    expert_register_field_array(expert_spice, ei, array_length(ei));
 
 }
 
